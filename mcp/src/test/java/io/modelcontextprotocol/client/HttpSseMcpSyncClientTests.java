--- conflicted
+++ resolved
@@ -11,9 +11,6 @@
 import org.testcontainers.containers.wait.strategy.Wait;
 
 /**
- * Tests for the {@link McpSyncClient} with
- * {@link HttpClientSseClientTransportProvider.HttpClientSseClientTransport}.
- *
  * @author Christian Tzolov
  */
 @Timeout(15) // Giving extra time beyond the client timeout
@@ -29,13 +26,8 @@
 		.waitingFor(Wait.forHttp("/").forStatusCode(404));
 
 	@Override
-<<<<<<< HEAD
 	protected McpClientTransportProvider createMcpClientTransportProvider() {
-		return new HttpClientSseClientTransportProvider(host);
-=======
-	protected McpClientTransport createMcpTransport() {
-		return HttpClientSseClientTransport.builder(host).build();
->>>>>>> fab434c0
+		return HttpClientSseClientTransportProvider.builder(host).build();
 	}
 
 	@Override
