--- conflicted
+++ resolved
@@ -12,7 +12,6 @@
 
 /**
  * Tests for the {@link McpSyncClient} with
- * {@link HttpClientSseClientTransportProvider.HttpClientSseClientTransport}.
  *
  * @author Christian Tzolov
  */
@@ -29,13 +28,8 @@
 		.waitingFor(Wait.forHttp("/").forStatusCode(404));
 
 	@Override
-<<<<<<< HEAD
 	protected McpClientTransportProvider createMcpClientTransportProvider() {
-		return new HttpClientSseClientTransportProvider(host);
-=======
-	protected McpClientTransport createMcpTransport() {
-		return HttpClientSseClientTransport.builder(host).build();
->>>>>>> fab434c0
+		return HttpClientSseClientTransportProvider.builder(host).build();
 	}
 
 	@Override
