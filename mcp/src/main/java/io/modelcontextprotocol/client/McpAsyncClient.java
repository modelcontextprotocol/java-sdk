/*
 * Copyright 2024-2024 the original author or authors.
 */
package io.modelcontextprotocol.client;

import java.time.Duration;
import java.util.ArrayList;
import java.util.HashMap;
import java.util.List;
import java.util.Map;
import java.util.UUID;
import java.util.concurrent.ConcurrentHashMap;
import java.util.concurrent.TimeoutException;
import java.util.concurrent.atomic.AtomicBoolean;
import java.util.function.Function;

import com.fasterxml.jackson.core.type.TypeReference;
import com.fasterxml.jackson.databind.ObjectMapper;
import io.modelcontextprotocol.spec.McpClientSession;
import io.modelcontextprotocol.spec.McpClientSession.NotificationHandler;
import io.modelcontextprotocol.spec.McpClientSession.RequestHandler;
import io.modelcontextprotocol.spec.McpClientTransport;
import io.modelcontextprotocol.spec.McpClientTransportProvider;
import io.modelcontextprotocol.spec.McpError;
import io.modelcontextprotocol.spec.McpSchema;
import io.modelcontextprotocol.spec.McpSchema.ClientCapabilities;
import io.modelcontextprotocol.spec.McpSchema.CreateMessageRequest;
import io.modelcontextprotocol.spec.McpSchema.CreateMessageResult;
import io.modelcontextprotocol.spec.McpSchema.GetPromptRequest;
import io.modelcontextprotocol.spec.McpSchema.GetPromptResult;
import io.modelcontextprotocol.spec.McpSchema.ListPromptsResult;
import io.modelcontextprotocol.spec.McpSchema.LoggingLevel;
import io.modelcontextprotocol.spec.McpSchema.LoggingMessageNotification;
import io.modelcontextprotocol.spec.McpSchema.PaginatedRequest;
import io.modelcontextprotocol.spec.McpSchema.Root;
import io.modelcontextprotocol.spec.McpServerSession;
import io.modelcontextprotocol.spec.McpServerTransportProvider;
import io.modelcontextprotocol.spec.McpTransport;
import io.modelcontextprotocol.util.Assert;
import io.modelcontextprotocol.util.Utils;
import org.slf4j.Logger;
import org.slf4j.LoggerFactory;
import reactor.core.publisher.Flux;
import reactor.core.publisher.Mono;
import reactor.core.publisher.Sinks;

/**
 * The Model Context Protocol (MCP) client implementation that provides asynchronous
 * communication with MCP servers using Project Reactor's Mono and Flux types.
 *
 * <p>
 * This client implements the MCP specification, enabling AI models to interact with
 * external tools and resources through a standardized interface. Key features include:
 * <ul>
 * <li>Asynchronous communication using reactive programming patterns
 * <li>Tool discovery and invocation for server-provided functionality
 * <li>Resource access and management with URI-based addressing
 * <li>Prompt template handling for standardized AI interactions
 * <li>Real-time notifications for tools, resources, and prompts changes
 * <li>Structured logging with configurable severity levels
 * <li>Message sampling for AI model interactions
 * </ul>
 *
 * <p>
 * The client follows a lifecycle:
 * <ol>
 * <li>Initialization - Establishes connection and negotiates capabilities
 * <li>Normal Operation - Handles requests and notifications
 * <li>Graceful Shutdown - Ensures clean connection termination
 * </ol>
 *
 * <p>
 * This implementation uses Project Reactor for non-blocking operations, making it
 * suitable for high-throughput scenarios and reactive applications. All operations return
 * Mono or Flux types that can be composed into reactive pipelines.
 *
 * @author Dariusz Jędrzejczyk
 * @author Christian Tzolov
 * @see McpClient
 * @see McpSchema
 * @see McpClientSession
 */
public class McpAsyncClient {

	private static final Logger logger = LoggerFactory.getLogger(McpAsyncClient.class);

	private static TypeReference<Void> VOID_TYPE_REFERENCE = new TypeReference<>() {
	};

	protected final Sinks.One<McpSchema.InitializeResult> initializedSink = Sinks.one();

	private AtomicBoolean initialized = new AtomicBoolean(false);

	/**
	 * The max timeout to await for the client-server connection to be initialized.
	 */
	private final Duration initializationTimeout;

	/**
	 * The MCP session implementation that manages bidirectional JSON-RPC communication
	 * between clients and servers.
	 */
	private final McpClientSession mcpSession;

	/**
	 * Client capabilities.
	 */
	private final ClientCapabilities clientCapabilities;

	/**
	 * Client implementation information.
	 */
	private final McpSchema.Implementation clientInfo;

	/**
	 * Server capabilities.
	 */
	private McpSchema.ServerCapabilities serverCapabilities;

	/**
	 * Server implementation information.
	 */
	private McpSchema.Implementation serverInfo;

	/**
	 * Roots define the boundaries of where servers can operate within the filesystem,
	 * allowing them to understand which directories and files they have access to.
	 * Servers can request the list of roots from supporting clients and receive
	 * notifications when that list changes.
	 */
	private final ConcurrentHashMap<String, Root> roots;

	/**
	 * MCP provides a standardized way for servers to request LLM sampling ("completions"
	 * or "generations") from language models via clients. This flow allows clients to
	 * maintain control over model access, selection, and permissions while enabling
	 * servers to leverage AI capabilities—with no server API keys necessary. Servers can
	 * request text or image-based interactions and optionally include context from MCP
	 * servers in their prompts.
	 */
	private Function<CreateMessageRequest, Mono<CreateMessageResult>> samplingHandler;

	private final ObjectMapper objectMapper;

	/**
	 * Supported protocol versions.
	 */
	private List<String> protocolVersions = List.of(McpSchema.LATEST_PROTOCOL_VERSION);

	/**
	 * Create a new McpAsyncClient with the given transport and session request-response
	 * timeout.
	 * @param mcpClientTransportProvider the transport to use.
	 * @param requestTimeout the session request-response timeout.
	 * @param initializationTimeout the max timeout to await for the client-server
	 * @param features the MCP Client supported features.
	 */
	McpAsyncClient(McpClientTransportProvider mcpClientTransportProvider, Duration requestTimeout,
			Duration initializationTimeout, McpClientFeatures.Async features, ObjectMapper objectMapper) {

		Assert.notNull(mcpClientTransportProvider, "Transport provider must not be null");
		Assert.notNull(requestTimeout, "Request timeout must not be null");
		Assert.notNull(initializationTimeout, "Initialization timeout must not be null");

		this.clientInfo = features.clientInfo();
		this.clientCapabilities = features.clientCapabilities();
		this.objectMapper = objectMapper;
		this.roots = new ConcurrentHashMap<>(features.roots());
		this.initializationTimeout = initializationTimeout;

		// Request Handlers
		Map<String, RequestHandler<?>> requestHandlers = new HashMap<>();

		// Roots List Request Handler
		if (this.clientCapabilities.roots() != null) {
			requestHandlers.put(McpSchema.METHOD_ROOTS_LIST, rootsListRequestHandler());
		}

		// Sampling Handler
		if (this.clientCapabilities.sampling() != null) {
			if (features.samplingHandler() == null) {
				throw new McpError("Sampling handler must not be null when client capabilities include sampling");
			}
			this.samplingHandler = features.samplingHandler();
			requestHandlers.put(McpSchema.METHOD_SAMPLING_CREATE_MESSAGE, samplingCreateMessageHandler());
		}

		// Notification Handlers
		Map<String, NotificationHandler> notificationHandlers = new HashMap<>();

		// Tools Change Notification
		List<Function<List<McpSchema.Tool>, Mono<Void>>> toolsChangeConsumersFinal = new ArrayList<>();
		toolsChangeConsumersFinal
			.add((notification) -> Mono.fromRunnable(() -> logger.debug("Tools changed: {}", notification)));

		if (!Utils.isEmpty(features.toolsChangeConsumers())) {
			toolsChangeConsumersFinal.addAll(features.toolsChangeConsumers());
		}
		notificationHandlers.put(McpSchema.METHOD_NOTIFICATION_TOOLS_LIST_CHANGED,
				asyncToolsChangeNotificationHandler(toolsChangeConsumersFinal));

		// Resources Change Notification
		List<Function<List<McpSchema.Resource>, Mono<Void>>> resourcesChangeConsumersFinal = new ArrayList<>();
		resourcesChangeConsumersFinal
			.add((notification) -> Mono.fromRunnable(() -> logger.debug("Resources changed: {}", notification)));

		if (!Utils.isEmpty(features.resourcesChangeConsumers())) {
			resourcesChangeConsumersFinal.addAll(features.resourcesChangeConsumers());
		}

		notificationHandlers.put(McpSchema.METHOD_NOTIFICATION_RESOURCES_LIST_CHANGED,
				asyncResourcesChangeNotificationHandler(resourcesChangeConsumersFinal));

		// Prompts Change Notification
		List<Function<List<McpSchema.Prompt>, Mono<Void>>> promptsChangeConsumersFinal = new ArrayList<>();
		promptsChangeConsumersFinal
			.add((notification) -> Mono.fromRunnable(() -> logger.debug("Prompts changed: {}", notification)));
		if (!Utils.isEmpty(features.promptsChangeConsumers())) {
			promptsChangeConsumersFinal.addAll(features.promptsChangeConsumers());
		}
		notificationHandlers.put(McpSchema.METHOD_NOTIFICATION_PROMPTS_LIST_CHANGED,
				asyncPromptsChangeNotificationHandler(promptsChangeConsumersFinal));

		// Utility Logging Notification
		List<Function<LoggingMessageNotification, Mono<Void>>> loggingConsumersFinal = new ArrayList<>();
		loggingConsumersFinal.add((notification) -> Mono.fromRunnable(() -> logger.debug("Logging: {}", notification)));
		if (!Utils.isEmpty(features.loggingConsumers())) {
			loggingConsumersFinal.addAll(features.loggingConsumers());
		}
		notificationHandlers.put(McpSchema.METHOD_NOTIFICATION_MESSAGE,
				asyncLoggingNotificationHandler(loggingConsumersFinal));

		mcpClientTransportProvider.setSessionFactory(
				(trans) -> new McpClientSession(requestTimeout, trans, requestHandlers, notificationHandlers));
		this.mcpSession = mcpClientTransportProvider.getSession();
	}

	/**
	 * Get the server capabilities that define the supported features and functionality.
	 * @return The server capabilities
	 */
	public McpSchema.ServerCapabilities getServerCapabilities() {
		return this.serverCapabilities;
	}

	/**
	 * Get the server implementation information.
	 * @return The server implementation details
	 */
	public McpSchema.Implementation getServerInfo() {
		return this.serverInfo;
	}

	/**
	 * Check if the client-server connection is initialized.
	 * @return true if the client-server connection is initialized
	 */
	public boolean isInitialized() {
		return this.initialized.get();
	}

	/**
	 * Get the client capabilities that define the supported features and functionality.
	 * @return The client capabilities
	 */
	public ClientCapabilities getClientCapabilities() {
		return this.clientCapabilities;
	}

	/**
	 * Get the client implementation information.
	 * @return The client implementation details
	 */
	public McpSchema.Implementation getClientInfo() {
		return this.clientInfo;
	}

	/**
	 * Closes the client connection immediately.
	 */
	public void close() {
		this.mcpSession.close();
	}

	/**
	 * Gracefully closes the client connection.
	 * @return A Mono that completes when the connection is closed
	 */
	public Mono<Void> closeGracefully() {
		return this.mcpSession.closeGracefully();
	}

	// --------------------------
	// Initialization
	// --------------------------

	/**
	 * The initialization phase MUST be the first interaction between client and server.
	 * During this phase, the client and server:
	 * <ul>
	 * <li>Establish protocol version compatibility</li>
	 * <li>Exchange and negotiate capabilities</li>
	 * <li>Share implementation details</li>
	 * </ul>
	 * <br/>
	 * The client MUST initiate this phase by sending an initialize request containing:
	 * The protocol version the client supports, client's capabilities and clients
	 * implementation information.
	 * <p/>
	 * The server MUST respond with its own capabilities and information.
	 * <p/>
	 * After successful initialization, the client MUST send an initialized notification
	 * to indicate it is ready to begin normal operations.
	 * @return the initialize result.
	 * @see <a href=
	 * "https://github.com/modelcontextprotocol/specification/blob/main/docs/specification/basic/lifecycle.md#initialization">MCP
	 * Initialization Spec</a>
	 */
	public Mono<McpSchema.InitializeResult> initialize() {

		String latestVersion = this.protocolVersions.get(this.protocolVersions.size() - 1);

		McpSchema.InitializeRequest initializeRequest = new McpSchema.InitializeRequest(// @formatter:off
				latestVersion,
				this.clientCapabilities,
				this.clientInfo); // @formatter:on

		Mono<McpSchema.InitializeResult> result = this.mcpSession.sendRequest(McpSchema.METHOD_INITIALIZE,
				initializeRequest, new TypeReference<McpSchema.InitializeResult>() {
				});

		return result.flatMap(initializeResult -> {

			this.serverCapabilities = initializeResult.capabilities();
			this.serverInfo = initializeResult.serverInfo();

			logger.info("Server response with Protocol: {}, Capabilities: {}, Info: {} and Instructions {}",
					initializeResult.protocolVersion(), initializeResult.capabilities(), initializeResult.serverInfo(),
					initializeResult.instructions());

			if (!this.protocolVersions.contains(initializeResult.protocolVersion())) {
				return Mono.error(new McpError(
						"Unsupported protocol version from the server: " + initializeResult.protocolVersion()));
			}

			return this.mcpSession.sendNotification(McpSchema.METHOD_NOTIFICATION_INITIALIZED, null).doOnSuccess(v -> {
				this.initialized.set(true);
				this.initializedSink.tryEmitValue(initializeResult);
			}).thenReturn(initializeResult);
		});
	}

	/**
	 * Utility method to handle the common pattern of checking initialization before
	 * executing an operation.
	 * @param <T> The type of the result Mono
	 * @param actionName The action to perform if the client is initialized
	 * @param operation The operation to execute if the client is initialized
	 * @return A Mono that completes with the result of the operation
	 */
	private <T> Mono<T> withInitializationCheck(String actionName,
			Function<McpSchema.InitializeResult, Mono<T>> operation) {
		return this.initializedSink.asMono()
			.timeout(this.initializationTimeout)
			.onErrorResume(TimeoutException.class,
					ex -> Mono.error(new McpError("Client must be initialized before " + actionName)))
			.flatMap(operation);
	}

	// --------------------------
	// Basic Utilities
	// --------------------------

	/**
	 * Sends a ping request to the server.
	 * @return A Mono that completes with the server's ping response
	 */
	public Mono<Object> ping() {
		return this.withInitializationCheck("pinging the server", initializedResult -> this.mcpSession
			.sendRequest(McpSchema.METHOD_PING, null, new TypeReference<Object>() {
			}));
	}

	// --------------------------
	// Roots
	// --------------------------

	/**
	 * Adds a new root to the client's root list.
	 * @param root The root to add.
	 * @return A Mono that completes when the root is added and notifications are sent.
	 */
	public Mono<Void> addRoot(Root root) {

		if (root == null) {
			return Mono.error(new McpError("Root must not be null"));
		}

		if (this.clientCapabilities.roots() == null) {
			return Mono.error(new McpError("Client must be configured with roots capabilities"));
		}

		if (this.roots.containsKey(root.uri())) {
			return Mono.error(new McpError("Root with uri '" + root.uri() + "' already exists"));
		}

		this.roots.put(root.uri(), root);

		logger.debug("Added root: {}", root);

		if (this.clientCapabilities.roots().listChanged()) {
			if (this.isInitialized()) {
				return this.rootsListChangedNotification();
			}
			else {
				logger.warn("Client is not initialized, ignore sending a roots list changed notification");
			}
		}
		return Mono.empty();
	}

	/**
	 * Removes a root from the client's root list.
	 * @param rootUri The URI of the root to remove.
	 * @return A Mono that completes when the root is removed and notifications are sent.
	 */
	public Mono<Void> removeRoot(String rootUri) {

		if (rootUri == null) {
			return Mono.error(new McpError("Root uri must not be null"));
		}

		if (this.clientCapabilities.roots() == null) {
			return Mono.error(new McpError("Client must be configured with roots capabilities"));
		}

		Root removed = this.roots.remove(rootUri);

		if (removed != null) {
			logger.debug("Removed Root: {}", rootUri);
			if (this.clientCapabilities.roots().listChanged()) {
				if (this.isInitialized()) {
					return this.rootsListChangedNotification();
				}
				else {
					logger.warn("Client is not initialized, ignore sending a roots list changed notification");
				}

			}
			return Mono.empty();
		}
		return Mono.error(new McpError("Root with uri '" + rootUri + "' not found"));
	}

	/**
	 * Manually sends a roots/list_changed notification. The addRoot and removeRoot
	 * methods automatically send the roots/list_changed notification if the client is in
	 * an initialized state.
	 * @return A Mono that completes when the notification is sent.
	 */
	public Mono<Void> rootsListChangedNotification() {
		return this.withInitializationCheck("sending roots list changed notification",
				initResult -> this.mcpSession.sendNotification(McpSchema.METHOD_NOTIFICATION_ROOTS_LIST_CHANGED));
	}

	private RequestHandler<McpSchema.ListRootsResult> rootsListRequestHandler() {
		return params -> {
			@SuppressWarnings("unused")
			PaginatedRequest request = objectMapper.convertValue(params, new TypeReference<>() {
			});

			List<Root> roots = this.roots.values().stream().toList();

			return Mono.just(new McpSchema.ListRootsResult(roots));
		};
	}

	// --------------------------
	// Sampling
	// --------------------------
	private RequestHandler<CreateMessageResult> samplingCreateMessageHandler() {
		return params -> {
			CreateMessageRequest request = objectMapper.convertValue(params, new TypeReference<>() {
			});

			return this.samplingHandler.apply(request);
		};
	}

	// --------------------------
	// Tools
	// --------------------------
	private static final TypeReference<McpSchema.CallToolResult> CALL_TOOL_RESULT_TYPE_REF = new TypeReference<>() {
	};

	private static final TypeReference<McpSchema.ListToolsResult> LIST_TOOLS_RESULT_TYPE_REF = new TypeReference<>() {
	};

	/**
	 * Calls a tool provided by the server. Tools enable servers to expose executable
	 * functionality that can interact with external systems, perform computations, and
	 * take actions in the real world.
	 * @param callToolRequest The request containing the tool name and input parameters.
	 * @return A Mono that emits the result of the tool call, including the output and any
	 * errors.
	 * @see McpSchema.CallToolRequest
	 * @see McpSchema.CallToolResult
	 * @see #listTools()
	 */
	public Mono<McpSchema.CallToolResult> callTool(McpSchema.CallToolRequest callToolRequest) {
		return this.withInitializationCheck("calling tools", initializedResult -> {
			if (this.serverCapabilities.tools() == null) {
				return Mono.error(new McpError("Server does not provide tools capability"));
			}
			return this.mcpSession.sendRequest(McpSchema.METHOD_TOOLS_CALL, callToolRequest, CALL_TOOL_RESULT_TYPE_REF);
		});
	}

	/**
	 * Retrieves the list of all tools provided by the server.
	 * @return A Mono that emits the list of tools result.
	 */
	public Mono<McpSchema.ListToolsResult> listTools() {
		return this.listTools(null);
	}

	/**
	 * Retrieves a paginated list of tools provided by the server.
	 * @param cursor Optional pagination cursor from a previous list request
	 * @return A Mono that emits the list of tools result
	 */
	public Mono<McpSchema.ListToolsResult> listTools(String cursor) {
		return this.withInitializationCheck("listing tools", initializedResult -> {
			if (this.serverCapabilities.tools() == null) {
				return Mono.error(new McpError("Server does not provide tools capability"));
			}
			return this.mcpSession.sendRequest(McpSchema.METHOD_TOOLS_LIST, new PaginatedRequest(cursor),
					LIST_TOOLS_RESULT_TYPE_REF);
		});
	}

	private NotificationHandler asyncToolsChangeNotificationHandler(
			List<Function<List<McpSchema.Tool>, Mono<Void>>> toolsChangeConsumers) {
		// TODO: params are not used yet
		return params -> this.listTools()
			.flatMap(listToolsResult -> Flux.fromIterable(toolsChangeConsumers)
				.flatMap(consumer -> consumer.apply(listToolsResult.tools()))
				.onErrorResume(error -> {
					logger.error("Error handling tools list change notification", error);
					return Mono.empty();
				})
				.then());
	}

	// --------------------------
	// Resources
	// --------------------------

	private static final TypeReference<McpSchema.ListResourcesResult> LIST_RESOURCES_RESULT_TYPE_REF = new TypeReference<>() {
	};

	private static final TypeReference<McpSchema.ReadResourceResult> READ_RESOURCE_RESULT_TYPE_REF = new TypeReference<>() {
	};

	private static final TypeReference<McpSchema.ListResourceTemplatesResult> LIST_RESOURCE_TEMPLATES_RESULT_TYPE_REF = new TypeReference<>() {
	};

	/**
	 * Retrieves the list of all resources provided by the server. Resources represent any
	 * kind of UTF-8 encoded data that an MCP server makes available to clients, such as
	 * database records, API responses, log files, and more.
	 * @return A Mono that completes with the list of resources result.
	 * @see McpSchema.ListResourcesResult
	 * @see #readResource(McpSchema.Resource)
	 */
	public Mono<McpSchema.ListResourcesResult> listResources() {
		return this.listResources(null);
	}

	/**
	 * Retrieves a paginated list of resources provided by the server. Resources represent
	 * any kind of UTF-8 encoded data that an MCP server makes available to clients, such
	 * as database records, API responses, log files, and more.
	 * @param cursor Optional pagination cursor from a previous list request.
	 * @return A Mono that completes with the list of resources result.
	 * @see McpSchema.ListResourcesResult
	 * @see #readResource(McpSchema.Resource)
	 */
	public Mono<McpSchema.ListResourcesResult> listResources(String cursor) {
		return this.withInitializationCheck("listing resources", initializedResult -> {
			if (this.serverCapabilities.resources() == null) {
				return Mono.error(new McpError("Server does not provide the resources capability"));
			}
			return this.mcpSession.sendRequest(McpSchema.METHOD_RESOURCES_LIST, new PaginatedRequest(cursor),
					LIST_RESOURCES_RESULT_TYPE_REF);
		});
	}

	/**
	 * Reads the content of a specific resource identified by the provided Resource
	 * object. This method fetches the actual data that the resource represents.
	 * @param resource The resource to read, containing the URI that identifies the
	 * resource.
	 * @return A Mono that completes with the resource content.
	 * @see McpSchema.Resource
	 * @see McpSchema.ReadResourceResult
	 */
	public Mono<McpSchema.ReadResourceResult> readResource(McpSchema.Resource resource) {
		return this.readResource(new McpSchema.ReadResourceRequest(resource.uri()));
	}

	/**
	 * Reads the content of a specific resource identified by the provided request. This
	 * method fetches the actual data that the resource represents.
	 * @param readResourceRequest The request containing the URI of the resource to read
	 * @return A Mono that completes with the resource content.
	 * @see McpSchema.ReadResourceRequest
	 * @see McpSchema.ReadResourceResult
	 */
	public Mono<McpSchema.ReadResourceResult> readResource(McpSchema.ReadResourceRequest readResourceRequest) {
		return this.withInitializationCheck("reading resources", initializedResult -> {
			if (this.serverCapabilities.resources() == null) {
				return Mono.error(new McpError("Server does not provide the resources capability"));
			}
			return this.mcpSession.sendRequest(McpSchema.METHOD_RESOURCES_READ, readResourceRequest,
					READ_RESOURCE_RESULT_TYPE_REF);
		});
	}

	/**
	 * Retrieves the list of all resource templates provided by the server. Resource
	 * templates allow servers to expose parameterized resources using URI templates,
	 * enabling dynamic resource access based on variable parameters.
	 * @return A Mono that completes with the list of resource templates result.
	 * @see McpSchema.ListResourceTemplatesResult
	 */
	public Mono<McpSchema.ListResourceTemplatesResult> listResourceTemplates() {
		return this.listResourceTemplates(null);
	}

	/**
	 * Retrieves a paginated list of resource templates provided by the server. Resource
	 * templates allow servers to expose parameterized resources using URI templates,
	 * enabling dynamic resource access based on variable parameters.
	 * @param cursor Optional pagination cursor from a previous list request.
	 * @return A Mono that completes with the list of resource templates result.
	 * @see McpSchema.ListResourceTemplatesResult
	 */
	public Mono<McpSchema.ListResourceTemplatesResult> listResourceTemplates(String cursor) {
		return this.withInitializationCheck("listing resource templates", initializedResult -> {
			if (this.serverCapabilities.resources() == null) {
				return Mono.error(new McpError("Server does not provide the resources capability"));
			}
			return this.mcpSession.sendRequest(McpSchema.METHOD_RESOURCES_TEMPLATES_LIST, new PaginatedRequest(cursor),
					LIST_RESOURCE_TEMPLATES_RESULT_TYPE_REF);
		});
	}

	/**
	 * Subscribes to changes in a specific resource. When the resource changes on the
	 * server, the client will receive notifications through the resources change
	 * notification handler.
	 * @param subscribeRequest The subscribe request containing the URI of the resource.
	 * @return A Mono that completes when the subscription is complete.
	 * @see McpSchema.SubscribeRequest
	 * @see #unsubscribeResource(McpSchema.UnsubscribeRequest)
	 */
	public Mono<Void> subscribeResource(McpSchema.SubscribeRequest subscribeRequest) {
		return this.withInitializationCheck("subscribing to resources", initializedResult -> this.mcpSession
			.sendRequest(McpSchema.METHOD_RESOURCES_SUBSCRIBE, subscribeRequest, VOID_TYPE_REFERENCE));
	}

	/**
	 * Cancels an existing subscription to a resource. After unsubscribing, the client
	 * will no longer receive notifications when the resource changes.
	 * @param unsubscribeRequest The unsubscribe request containing the URI of the
	 * resource.
	 * @return A Mono that completes when the unsubscription is complete.
	 * @see McpSchema.UnsubscribeRequest
	 * @see #subscribeResource(McpSchema.SubscribeRequest)
	 */
	public Mono<Void> unsubscribeResource(McpSchema.UnsubscribeRequest unsubscribeRequest) {
		return this.withInitializationCheck("unsubscribing from resources", initializedResult -> this.mcpSession
			.sendRequest(McpSchema.METHOD_RESOURCES_UNSUBSCRIBE, unsubscribeRequest, VOID_TYPE_REFERENCE));
	}

	private NotificationHandler asyncResourcesChangeNotificationHandler(
			List<Function<List<McpSchema.Resource>, Mono<Void>>> resourcesChangeConsumers) {
		return params -> listResources().flatMap(listResourcesResult -> Flux.fromIterable(resourcesChangeConsumers)
			.flatMap(consumer -> consumer.apply(listResourcesResult.resources()))
			.onErrorResume(error -> {
				logger.error("Error handling resources list change notification", error);
				return Mono.empty();
			})
			.then());
	}

	// --------------------------
	// Prompts
	// --------------------------
	private static final TypeReference<ListPromptsResult> LIST_PROMPTS_RESULT_TYPE_REF = new TypeReference<>() {
	};

	private static final TypeReference<GetPromptResult> GET_PROMPT_RESULT_TYPE_REF = new TypeReference<>() {
	};

	/**
	 * Retrieves the list of all prompts provided by the server.
	 * @return A Mono that completes with the list of prompts result.
	 * @see ListPromptsResult
	 * @see #getPrompt(GetPromptRequest)
	 */
	public Mono<ListPromptsResult> listPrompts() {
		return this.listPrompts(null);
	}

	/**
	 * Retrieves a paginated list of prompts provided by the server.
	 * @param cursor Optional pagination cursor from a previous list request
	 * @return A Mono that completes with the list of prompts result.
	 * @see ListPromptsResult
	 * @see #getPrompt(GetPromptRequest)
	 */
	public Mono<ListPromptsResult> listPrompts(String cursor) {
		return this.withInitializationCheck("listing prompts", initializedResult -> this.mcpSession
			.sendRequest(McpSchema.METHOD_PROMPT_LIST, new PaginatedRequest(cursor), LIST_PROMPTS_RESULT_TYPE_REF));
	}

	/**
	 * Retrieves a specific prompt by its ID. This provides the complete prompt template
	 * including all parameters and instructions for generating AI content.
	 * @param getPromptRequest The request containing the ID of the prompt to retrieve.
	 * @return A Mono that completes with the prompt result.
	 * @see GetPromptRequest
	 * @see GetPromptResult
	 * @see #listPrompts()
	 */
	public Mono<GetPromptResult> getPrompt(GetPromptRequest getPromptRequest) {
		return this.withInitializationCheck("getting prompts", initializedResult -> this.mcpSession
			.sendRequest(McpSchema.METHOD_PROMPT_GET, getPromptRequest, GET_PROMPT_RESULT_TYPE_REF));
	}

	private NotificationHandler asyncPromptsChangeNotificationHandler(
			List<Function<List<McpSchema.Prompt>, Mono<Void>>> promptsChangeConsumers) {
		return params -> listPrompts().flatMap(listPromptsResult -> Flux.fromIterable(promptsChangeConsumers)
			.flatMap(consumer -> consumer.apply(listPromptsResult.prompts()))
			.onErrorResume(error -> {
				logger.error("Error handling prompts list change notification", error);
				return Mono.empty();
			})
			.then());
	}

	// --------------------------
	// Logging
	// --------------------------
	/**
	 * Create a notification handler for logging notifications from the server. This
	 * handler automatically distributes logging messages to all registered consumers.
	 * @param loggingConsumers List of consumers that will be notified when a logging
	 * message is received. Each consumer receives the logging message notification.
	 * @return A NotificationHandler that processes log notifications by distributing the
	 * message to all registered consumers
	 */
	private NotificationHandler asyncLoggingNotificationHandler(
			List<Function<LoggingMessageNotification, Mono<Void>>> loggingConsumers) {

		return params -> {
			LoggingMessageNotification loggingMessageNotification = objectMapper.convertValue(params,
					new TypeReference<>() {
					});

			return Flux.fromIterable(loggingConsumers)
				.flatMap(consumer -> consumer.apply(loggingMessageNotification))
				.then();
		};
	}

	/**
	 * Sets the minimum logging level for messages received from the server. The client
	 * will only receive log messages at or above the specified severity level.
	 * @param loggingLevel The minimum logging level to receive.
	 * @return A Mono that completes when the logging level is set.
	 * @see LoggingLevel
	 */
	public Mono<Void> setLoggingLevel(LoggingLevel loggingLevel) {
		if (loggingLevel == null) {
			return Mono.error(new McpError("Logging level must not be null"));
		}

		return this.withInitializationCheck("setting logging level", initializedResult -> {
<<<<<<< HEAD
			String levelName = this.objectMapper.convertValue(loggingLevel, new TypeReference<String>() {
			});
			Map<String, Object> params = Map.of("level", levelName);
			return this.mcpSession.sendNotification(McpSchema.METHOD_LOGGING_SET_LEVEL, params);
=======
			var params = new McpSchema.SetLevelRequest(loggingLevel);
			return this.mcpSession.sendRequest(McpSchema.METHOD_LOGGING_SET_LEVEL, params, new TypeReference<Object>() {
			}).then();
>>>>>>> 2e953c81
		});
	}

	/**
	 * This method is package-private and used for test only. Should not be called by user
	 * code.
	 * @param protocolVersions the Client supported protocol versions.
	 */
	void setProtocolVersions(List<String> protocolVersions) {
		this.protocolVersions = protocolVersions;
	}

}<|MERGE_RESOLUTION|>--- conflicted
+++ resolved
@@ -789,16 +789,9 @@
 		}
 
 		return this.withInitializationCheck("setting logging level", initializedResult -> {
-<<<<<<< HEAD
-			String levelName = this.objectMapper.convertValue(loggingLevel, new TypeReference<String>() {
-			});
-			Map<String, Object> params = Map.of("level", levelName);
-			return this.mcpSession.sendNotification(McpSchema.METHOD_LOGGING_SET_LEVEL, params);
-=======
 			var params = new McpSchema.SetLevelRequest(loggingLevel);
 			return this.mcpSession.sendRequest(McpSchema.METHOD_LOGGING_SET_LEVEL, params, new TypeReference<Object>() {
 			}).then();
->>>>>>> 2e953c81
 		});
 	}
 
