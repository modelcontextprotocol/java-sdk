/*
 * Copyright 2024-2024 the original author or authors.
 */
package io.modelcontextprotocol.client;

import java.time.Duration;
import java.util.ArrayList;
import java.util.HashMap;
import java.util.List;
import java.util.Map;
import java.util.concurrent.ConcurrentHashMap;
import java.util.concurrent.TimeoutException;
import java.util.concurrent.atomic.AtomicBoolean;
import java.util.function.Function;

import com.fasterxml.jackson.core.type.TypeReference;
import io.modelcontextprotocol.spec.McpClientSession;
import io.modelcontextprotocol.spec.McpClientSession.NotificationHandler;
import io.modelcontextprotocol.spec.McpClientSession.RequestHandler;
import io.modelcontextprotocol.spec.McpClientTransport;
import io.modelcontextprotocol.spec.McpError;
import io.modelcontextprotocol.spec.McpSchema;
import io.modelcontextprotocol.spec.McpSchema.ClientCapabilities;
import io.modelcontextprotocol.spec.McpSchema.CreateMessageRequest;
import io.modelcontextprotocol.spec.McpSchema.CreateMessageResult;
import io.modelcontextprotocol.spec.McpSchema.GetPromptRequest;
import io.modelcontextprotocol.spec.McpSchema.GetPromptResult;
import io.modelcontextprotocol.spec.McpSchema.ListPromptsResult;
import io.modelcontextprotocol.spec.McpSchema.LoggingLevel;
import io.modelcontextprotocol.spec.McpSchema.LoggingMessageNotification;
import io.modelcontextprotocol.spec.McpSchema.PaginatedRequest;
import io.modelcontextprotocol.spec.McpSchema.Root;
import io.modelcontextprotocol.spec.McpTransport;
import io.modelcontextprotocol.util.Assert;
import io.modelcontextprotocol.util.Utils;
import org.slf4j.Logger;
import org.slf4j.LoggerFactory;
import reactor.core.publisher.Flux;
import reactor.core.publisher.Mono;
import reactor.core.publisher.Sinks;

/**
 * The Model Context Protocol (MCP) client implementation that provides asynchronous
 * communication with MCP servers using Project Reactor's Mono and Flux types.
 *
 * <p>
 * This client implements the MCP specification, enabling AI models to interact with
 * external tools and resources through a standardized interface. Key features include:
 * <ul>
 * <li>Asynchronous communication using reactive programming patterns
 * <li>Tool discovery and invocation for server-provided functionality
 * <li>Resource access and management with URI-based addressing
 * <li>Prompt template handling for standardized AI interactions
 * <li>Real-time notifications for tools, resources, and prompts changes
 * <li>Structured logging with configurable severity levels
 * <li>Message sampling for AI model interactions
 * </ul>
 *
 * <p>
 * The client follows a lifecycle:
 * <ol>
 * <li>Initialization - Establishes connection and negotiates capabilities
 * <li>Normal Operation - Handles requests and notifications
 * <li>Graceful Shutdown - Ensures clean connection termination
 * </ol>
 *
 * <p>
 * This implementation uses Project Reactor for non-blocking operations, making it
 * suitable for high-throughput scenarios and reactive applications. All operations return
 * Mono or Flux types that can be composed into reactive pipelines.
 *
 * @author Dariusz Jędrzejczyk
 * @author Christian Tzolov
 * @see McpClient
 * @see McpSchema
 * @see McpClientSession
 */
public class McpAsyncClient {

	private static final Logger logger = LoggerFactory.getLogger(McpAsyncClient.class);

	private static TypeReference<Void> VOID_TYPE_REFERENCE = new TypeReference<>() {
	};

	protected final Sinks.One<McpSchema.InitializeResult> initializedSink = Sinks.one();

	private AtomicBoolean initialized = new AtomicBoolean(false);

	/**
	 * The max timeout to await for the client-server connection to be initialized.
	 */
	private final Duration initializationTimeout;

	/**
	 * The MCP session implementation that manages bidirectional JSON-RPC communication
	 * between clients and servers.
	 */
	private final McpClientSession mcpSession;

	/**
	 * Client capabilities.
	 */
	private final McpSchema.ClientCapabilities clientCapabilities;

	/**
	 * Client implementation information.
	 */
	private final McpSchema.Implementation clientInfo;

	/**
	 * Server capabilities.
	 */
	private McpSchema.ServerCapabilities serverCapabilities;

	/**
	 * Server implementation information.
	 */
	private McpSchema.Implementation serverInfo;

	/**
	 * Roots define the boundaries of where servers can operate within the filesystem,
	 * allowing them to understand which directories and files they have access to.
	 * Servers can request the list of roots from supporting clients and receive
	 * notifications when that list changes.
	 */
	private final ConcurrentHashMap<String, Root> roots;

	/**
	 * MCP provides a standardized way for servers to request LLM sampling ("completions"
	 * or "generations") from language models via clients. This flow allows clients to
	 * maintain control over model access, selection, and permissions while enabling
	 * servers to leverage AI capabilities—with no server API keys necessary. Servers can
	 * request text or image-based interactions and optionally include context from MCP
	 * servers in their prompts.
	 */
	private Function<CreateMessageRequest, Mono<CreateMessageResult>> samplingHandler;

	/**
	 * Client transport implementation.
	 */
	private final McpTransport transport;

	/**
	 * Supported protocol versions.
	 */
	private List<String> protocolVersions = List.of(McpSchema.LATEST_PROTOCOL_VERSION);

	/**
	 * Create a new McpAsyncClient with the given transport and session request-response
	 * timeout.
	 * @param transport the transport to use.
	 * @param requestTimeout the session request-response timeout.
	 * @param initializationTimeout the max timeout to await for the client-server
	 * @param features the MCP Client supported features.
	 */
	McpAsyncClient(McpClientTransport transport, Duration requestTimeout, Duration initializationTimeout,
			McpClientFeatures.Async features) {

		Assert.notNull(transport, "Transport must not be null");
		Assert.notNull(requestTimeout, "Request timeout must not be null");
		Assert.notNull(initializationTimeout, "Initialization timeout must not be null");

		this.clientInfo = features.clientInfo();
		this.clientCapabilities = features.clientCapabilities();
		this.transport = transport;
		this.roots = new ConcurrentHashMap<>(features.roots());
		this.initializationTimeout = initializationTimeout;

		// Request Handlers
		Map<String, RequestHandler<?>> requestHandlers = new HashMap<>();

		// Roots List Request Handler
		if (this.clientCapabilities.roots() != null) {
			requestHandlers.put(McpSchema.METHOD_ROOTS_LIST, rootsListRequestHandler());
		}

		// Sampling Handler
		if (this.clientCapabilities.sampling() != null) {
			if (features.samplingHandler() == null) {
				throw new McpError("Sampling handler must not be null when client capabilities include sampling");
			}
			this.samplingHandler = features.samplingHandler();
			requestHandlers.put(McpSchema.METHOD_SAMPLING_CREATE_MESSAGE, samplingCreateMessageHandler());
		}

		// Notification Handlers
		Map<String, NotificationHandler> notificationHandlers = new HashMap<>();

		// Tools Change Notification
		List<Function<List<McpSchema.Tool>, Mono<Void>>> toolsChangeConsumersFinal = new ArrayList<>();
		toolsChangeConsumersFinal
			.add((notification) -> Mono.fromRunnable(() -> logger.debug("Tools changed: {}", notification)));

		if (!Utils.isEmpty(features.toolsChangeConsumers())) {
			toolsChangeConsumersFinal.addAll(features.toolsChangeConsumers());
		}
		notificationHandlers.put(McpSchema.METHOD_NOTIFICATION_TOOLS_LIST_CHANGED,
				asyncToolsChangeNotificationHandler(toolsChangeConsumersFinal));

		// Resources Change Notification
		List<Function<List<McpSchema.Resource>, Mono<Void>>> resourcesChangeConsumersFinal = new ArrayList<>();
		resourcesChangeConsumersFinal
			.add((notification) -> Mono.fromRunnable(() -> logger.debug("Resources changed: {}", notification)));

		if (!Utils.isEmpty(features.resourcesChangeConsumers())) {
			resourcesChangeConsumersFinal.addAll(features.resourcesChangeConsumers());
		}

		notificationHandlers.put(McpSchema.METHOD_NOTIFICATION_RESOURCES_LIST_CHANGED,
				asyncResourcesChangeNotificationHandler(resourcesChangeConsumersFinal));

		// Prompts Change Notification
		List<Function<List<McpSchema.Prompt>, Mono<Void>>> promptsChangeConsumersFinal = new ArrayList<>();
		promptsChangeConsumersFinal
			.add((notification) -> Mono.fromRunnable(() -> logger.debug("Prompts changed: {}", notification)));
		if (!Utils.isEmpty(features.promptsChangeConsumers())) {
			promptsChangeConsumersFinal.addAll(features.promptsChangeConsumers());
		}
		notificationHandlers.put(McpSchema.METHOD_NOTIFICATION_PROMPTS_LIST_CHANGED,
				asyncPromptsChangeNotificationHandler(promptsChangeConsumersFinal));

		// Utility Logging Notification
		List<Function<LoggingMessageNotification, Mono<Void>>> loggingConsumersFinal = new ArrayList<>();
		loggingConsumersFinal.add((notification) -> Mono.fromRunnable(() -> logger.debug("Logging: {}", notification)));
		if (!Utils.isEmpty(features.loggingConsumers())) {
			loggingConsumersFinal.addAll(features.loggingConsumers());
		}
		notificationHandlers.put(McpSchema.METHOD_NOTIFICATION_MESSAGE,
				asyncLoggingNotificationHandler(loggingConsumersFinal));

		this.mcpSession = new McpClientSession(requestTimeout, transport, requestHandlers, notificationHandlers);

	}

	/**
	 * Get the server capabilities that define the supported features and functionality.
	 * @return The server capabilities
	 */
	public McpSchema.ServerCapabilities getServerCapabilities() {
		return this.serverCapabilities;
	}

	/**
	 * Get the server implementation information.
	 * @return The server implementation details
	 */
	public McpSchema.Implementation getServerInfo() {
		return this.serverInfo;
	}

	/**
	 * Check if the client-server connection is initialized.
	 * @return true if the client-server connection is initialized
	 */
	public boolean isInitialized() {
		return this.initialized.get();
	}

	/**
	 * Get the client capabilities that define the supported features and functionality.
	 * @return The client capabilities
	 */
	public ClientCapabilities getClientCapabilities() {
		return this.clientCapabilities;
	}

	/**
	 * Get the client implementation information.
	 * @return The client implementation details
	 */
	public McpSchema.Implementation getClientInfo() {
		return this.clientInfo;
	}

	/**
	 * Closes the client connection immediately.
	 */
	public void close() {
		this.mcpSession.close();
	}

	/**
	 * Gracefully closes the client connection.
	 * @return A Mono that completes when the connection is closed
	 */
	public Mono<Void> closeGracefully() {
		return this.mcpSession.closeGracefully();
	}

	// --------------------------
<<<<<<< HEAD
	// Basic Utilities
=======
	// Initialization
	// --------------------------
	/**
	 * The initialization phase MUST be the first interaction between client and server.
	 * During this phase, the client and server:
	 * <ul>
	 * <li>Establish protocol version compatibility</li>
	 * <li>Exchange and negotiate capabilities</li>
	 * <li>Share implementation details</li>
	 * </ul>
	 * <br/>
	 * The client MUST initiate this phase by sending an initialize request containing:
	 * The protocol version the client supports, client's capabilities and clients
	 * implementation information.
	 * <p/>
	 * The server MUST respond with its own capabilities and information.
	 * <p/>
	 * After successful initialization, the client MUST send an initialized notification
	 * to indicate it is ready to begin normal operations.
	 * @return the initialize result.
	 * @see <a href=
	 * "https://github.com/modelcontextprotocol/specification/blob/main/docs/specification/basic/lifecycle.md#initialization">MCP
	 * Initialization Spec</a>
	 */
	public Mono<McpSchema.InitializeResult> initialize() {

		String latestVersion = this.protocolVersions.get(this.protocolVersions.size() - 1);

		McpSchema.InitializeRequest initializeRequest = new McpSchema.InitializeRequest(// @formatter:off
				latestVersion,
				this.clientCapabilities,
				this.clientInfo); // @formatter:on

		Mono<McpSchema.InitializeResult> result = this.mcpSession.sendRequest(McpSchema.METHOD_INITIALIZE,
				initializeRequest, new TypeReference<McpSchema.InitializeResult>() {
				});

		return result.flatMap(initializeResult -> {

			this.serverCapabilities = initializeResult.capabilities();
			this.serverInfo = initializeResult.serverInfo();

			logger.info("Server response with Protocol: {}, Capabilities: {}, Info: {} and Instructions {}",
					initializeResult.protocolVersion(), initializeResult.capabilities(), initializeResult.serverInfo(),
					initializeResult.instructions());

			if (!this.protocolVersions.contains(initializeResult.protocolVersion())) {
				return Mono.error(new McpError(
						"Unsupported protocol version from the server: " + initializeResult.protocolVersion()));
			}

			return this.mcpSession.sendNotification(McpSchema.METHOD_NOTIFICATION_INITIALIZED, null).doOnSuccess(v -> {
				this.initialized.set(true);
				this.initializedSink.tryEmitValue(initializeResult);
			}).thenReturn(initializeResult);
		});
	}

	/**
	 * Utility method to handle the common pattern of checking initialization before
	 * executing an operation.
	 * @param <T> The type of the result Mono
	 * @param actionName The action to perform if the client is initialized
	 * @param operation The operation to execute if the client is initialized
	 * @return A Mono that completes with the result of the operation
	 */
	private <T> Mono<T> withInitializationCheck(String actionName,
			Function<McpSchema.InitializeResult, Mono<T>> operation) {
		return this.initializedSink.asMono()
			.timeout(this.initializationTimeout)
			.onErrorResume(TimeoutException.class,
					ex -> Mono.error(new McpError("Client must be initialized before " + actionName)))
			.flatMap(operation);
	}

	// --------------------------
	// Basic Utilites
>>>>>>> 79ec5b5e
	// --------------------------

	/**
	 * Sends a ping request to the server.
	 * @return A Mono that completes with the server's ping response
	 */
	public Mono<Object> ping() {
		return this.withInitializationCheck("pinging the server", initializedResult -> this.mcpSession
			.sendRequest(McpSchema.METHOD_PING, null, new TypeReference<Object>() {
			}));
	}

	// --------------------------
	// Roots
	// --------------------------
	/**
	 * Adds a new root to the client's root list.
	 * @param root The root to add.
	 * @return A Mono that completes when the root is added and notifications are sent.
	 */
	public Mono<Void> addRoot(Root root) {

		if (root == null) {
			return Mono.error(new McpError("Root must not be null"));
		}

		if (this.clientCapabilities.roots() == null) {
			return Mono.error(new McpError("Client must be configured with roots capabilities"));
		}

		if (this.roots.containsKey(root.uri())) {
			return Mono.error(new McpError("Root with uri '" + root.uri() + "' already exists"));
		}

		this.roots.put(root.uri(), root);

		logger.debug("Added root: {}", root);

		if (this.clientCapabilities.roots().listChanged()) {
			if (this.isInitialized()) {
				return this.rootsListChangedNotification();
			}
			else {
				logger.warn("Client is not initialized, ignore sending a roots list changed notification");
			}
		}
		return Mono.empty();
	}

	/**
	 * Removes a root from the client's root list.
	 * @param rootUri The URI of the root to remove.
	 * @return A Mono that completes when the root is removed and notifications are sent.
	 */
	public Mono<Void> removeRoot(String rootUri) {

		if (rootUri == null) {
			return Mono.error(new McpError("Root uri must not be null"));
		}

		if (this.clientCapabilities.roots() == null) {
			return Mono.error(new McpError("Client must be configured with roots capabilities"));
		}

		Root removed = this.roots.remove(rootUri);

		if (removed != null) {
			logger.debug("Removed Root: {}", rootUri);
			if (this.clientCapabilities.roots().listChanged()) {
				if (this.isInitialized()) {
					return this.rootsListChangedNotification();
				}
				else {
					logger.warn("Client is not initialized, ignore sending a roots list changed notification");
				}

			}
			return Mono.empty();
		}
		return Mono.error(new McpError("Root with uri '" + rootUri + "' not found"));
	}

	/**
	 * Manually sends a roots/list_changed notification. The addRoot and removeRoot
	 * methods automatically send the roots/list_changed notification if the client is in
	 * an initialized state.
	 * @return A Mono that completes when the notification is sent.
	 */
	public Mono<Void> rootsListChangedNotification() {
		return this.withInitializationCheck("sending roots list changed notification",
				initResult -> this.mcpSession.sendNotification(McpSchema.METHOD_NOTIFICATION_ROOTS_LIST_CHANGED));
	}

	private RequestHandler<McpSchema.ListRootsResult> rootsListRequestHandler() {
		return params -> {
			@SuppressWarnings("unused")
			McpSchema.PaginatedRequest request = transport.unmarshalFrom(params,
					new TypeReference<McpSchema.PaginatedRequest>() {
					});

			List<Root> roots = this.roots.values().stream().toList();

			return Mono.just(new McpSchema.ListRootsResult(roots));
		};
	}

	// --------------------------
	// Sampling
	// --------------------------
	private RequestHandler<CreateMessageResult> samplingCreateMessageHandler() {
		return params -> {
			McpSchema.CreateMessageRequest request = transport.unmarshalFrom(params,
					new TypeReference<McpSchema.CreateMessageRequest>() {
					});

			return this.samplingHandler.apply(request);
		};
	}

	// --------------------------
	// Tools
	// --------------------------
	private static final TypeReference<McpSchema.CallToolResult> CALL_TOOL_RESULT_TYPE_REF = new TypeReference<>() {
	};

	private static final TypeReference<McpSchema.ListToolsResult> LIST_TOOLS_RESULT_TYPE_REF = new TypeReference<>() {
	};

	/**
	 * Calls a tool provided by the server. Tools enable servers to expose executable
	 * functionality that can interact with external systems, perform computations, and
	 * take actions in the real world.
	 * @param callToolRequest The request containing the tool name and input parameters.
	 * @return A Mono that emits the result of the tool call, including the output and any
	 * errors.
	 * @see McpSchema.CallToolRequest
	 * @see McpSchema.CallToolResult
	 * @see #listTools()
	 */
	public Mono<McpSchema.CallToolResult> callTool(McpSchema.CallToolRequest callToolRequest) {
		return this.withInitializationCheck("calling tools", initializedResult -> {
			if (this.serverCapabilities.tools() == null) {
				return Mono.error(new McpError("Server does not provide tools capability"));
			}
			return this.mcpSession.sendRequest(McpSchema.METHOD_TOOLS_CALL, callToolRequest, CALL_TOOL_RESULT_TYPE_REF);
		});
	}

	/**
	 * Retrieves the list of all tools provided by the server.
	 * @return A Mono that emits the list of tools result.
	 */
	public Mono<McpSchema.ListToolsResult> listTools() {
		return this.listTools(null);
	}

	/**
	 * Retrieves a paginated list of tools provided by the server.
	 * @param cursor Optional pagination cursor from a previous list request
	 * @return A Mono that emits the list of tools result
	 */
	public Mono<McpSchema.ListToolsResult> listTools(String cursor) {
		return this.withInitializationCheck("listing tools", initializedResult -> {
			if (this.serverCapabilities.tools() == null) {
				return Mono.error(new McpError("Server does not provide tools capability"));
			}
			return this.mcpSession.sendRequest(McpSchema.METHOD_TOOLS_LIST, new McpSchema.PaginatedRequest(cursor),
					LIST_TOOLS_RESULT_TYPE_REF);
		});
	}

	private NotificationHandler asyncToolsChangeNotificationHandler(
			List<Function<List<McpSchema.Tool>, Mono<Void>>> toolsChangeConsumers) {
		// TODO: params are not used yet
		return params -> this.listTools()
			.flatMap(listToolsResult -> Flux.fromIterable(toolsChangeConsumers)
				.flatMap(consumer -> consumer.apply(listToolsResult.tools()))
				.onErrorResume(error -> {
					logger.error("Error handling tools list change notification", error);
					return Mono.empty();
				})
				.then());
	}

	// --------------------------
	// Resources
	// --------------------------

	private static final TypeReference<McpSchema.ListResourcesResult> LIST_RESOURCES_RESULT_TYPE_REF = new TypeReference<>() {
	};

	private static final TypeReference<McpSchema.ReadResourceResult> READ_RESOURCE_RESULT_TYPE_REF = new TypeReference<>() {
	};

	private static final TypeReference<McpSchema.ListResourceTemplatesResult> LIST_RESOURCE_TEMPLATES_RESULT_TYPE_REF = new TypeReference<>() {
	};

	/**
	 * Retrieves the list of all resources provided by the server. Resources represent any
	 * kind of UTF-8 encoded data that an MCP server makes available to clients, such as
	 * database records, API responses, log files, and more.
	 * @return A Mono that completes with the list of resources result.
	 * @see McpSchema.ListResourcesResult
	 * @see #readResource(McpSchema.Resource)
	 */
	public Mono<McpSchema.ListResourcesResult> listResources() {
		return this.listResources(null);
	}

	/**
	 * Retrieves a paginated list of resources provided by the server. Resources represent
	 * any kind of UTF-8 encoded data that an MCP server makes available to clients, such
	 * as database records, API responses, log files, and more.
	 * @param cursor Optional pagination cursor from a previous list request.
	 * @return A Mono that completes with the list of resources result.
	 * @see McpSchema.ListResourcesResult
	 * @see #readResource(McpSchema.Resource)
	 */
	public Mono<McpSchema.ListResourcesResult> listResources(String cursor) {
		return this.withInitializationCheck("listing resources", initializedResult -> {
			if (this.serverCapabilities.resources() == null) {
				return Mono.error(new McpError("Server does not provide the resources capability"));
			}
			return this.mcpSession.sendRequest(McpSchema.METHOD_RESOURCES_LIST, new McpSchema.PaginatedRequest(cursor),
					LIST_RESOURCES_RESULT_TYPE_REF);
		});
	}

	/**
	 * Reads the content of a specific resource identified by the provided Resource
	 * object. This method fetches the actual data that the resource represents.
	 * @param resource The resource to read, containing the URI that identifies the
	 * resource.
	 * @return A Mono that completes with the resource content.
	 * @see McpSchema.Resource
	 * @see McpSchema.ReadResourceResult
	 */
	public Mono<McpSchema.ReadResourceResult> readResource(McpSchema.Resource resource) {
		return this.readResource(new McpSchema.ReadResourceRequest(resource.uri()));
	}

	/**
	 * Reads the content of a specific resource identified by the provided request. This
	 * method fetches the actual data that the resource represents.
	 * @param readResourceRequest The request containing the URI of the resource to read
	 * @return A Mono that completes with the resource content.
	 * @see McpSchema.ReadResourceRequest
	 * @see McpSchema.ReadResourceResult
	 */
	public Mono<McpSchema.ReadResourceResult> readResource(McpSchema.ReadResourceRequest readResourceRequest) {
		return this.withInitializationCheck("reading resources", initializedResult -> {
			if (this.serverCapabilities.resources() == null) {
				return Mono.error(new McpError("Server does not provide the resources capability"));
			}
			return this.mcpSession.sendRequest(McpSchema.METHOD_RESOURCES_READ, readResourceRequest,
					READ_RESOURCE_RESULT_TYPE_REF);
		});
	}

	/**
	 * Retrieves the list of all resource templates provided by the server. Resource
	 * templates allow servers to expose parameterized resources using URI templates,
	 * enabling dynamic resource access based on variable parameters.
	 * @return A Mono that completes with the list of resource templates result.
	 * @see McpSchema.ListResourceTemplatesResult
	 */
	public Mono<McpSchema.ListResourceTemplatesResult> listResourceTemplates() {
		return this.listResourceTemplates(null);
	}

	/**
	 * Retrieves a paginated list of resource templates provided by the server. Resource
	 * templates allow servers to expose parameterized resources using URI templates,
	 * enabling dynamic resource access based on variable parameters.
	 * @param cursor Optional pagination cursor from a previous list request.
	 * @return A Mono that completes with the list of resource templates result.
	 * @see McpSchema.ListResourceTemplatesResult
	 */
	public Mono<McpSchema.ListResourceTemplatesResult> listResourceTemplates(String cursor) {
		return this.withInitializationCheck("listing resource templates", initializedResult -> {
			if (this.serverCapabilities.resources() == null) {
				return Mono.error(new McpError("Server does not provide the resources capability"));
			}
			return this.mcpSession.sendRequest(McpSchema.METHOD_RESOURCES_TEMPLATES_LIST,
					new McpSchema.PaginatedRequest(cursor), LIST_RESOURCE_TEMPLATES_RESULT_TYPE_REF);
		});
	}

	/**
	 * Subscribes to changes in a specific resource. When the resource changes on the
	 * server, the client will receive notifications through the resources change
	 * notification handler.
	 * @param subscribeRequest The subscribe request containing the URI of the resource.
	 * @return A Mono that completes when the subscription is complete.
	 * @see McpSchema.SubscribeRequest
	 * @see #unsubscribeResource(McpSchema.UnsubscribeRequest)
	 */
	public Mono<Void> subscribeResource(McpSchema.SubscribeRequest subscribeRequest) {
		return this.withInitializationCheck("subscribing to resources", initializedResult -> this.mcpSession
			.sendRequest(McpSchema.METHOD_RESOURCES_SUBSCRIBE, subscribeRequest, VOID_TYPE_REFERENCE));
	}

	/**
	 * Cancels an existing subscription to a resource. After unsubscribing, the client
	 * will no longer receive notifications when the resource changes.
	 * @param unsubscribeRequest The unsubscribe request containing the URI of the
	 * resource.
	 * @return A Mono that completes when the unsubscription is complete.
	 * @see McpSchema.UnsubscribeRequest
	 * @see #subscribeResource(McpSchema.SubscribeRequest)
	 */
	public Mono<Void> unsubscribeResource(McpSchema.UnsubscribeRequest unsubscribeRequest) {
		return this.withInitializationCheck("unsubscribing from resources", initializedResult -> this.mcpSession
			.sendRequest(McpSchema.METHOD_RESOURCES_UNSUBSCRIBE, unsubscribeRequest, VOID_TYPE_REFERENCE));
	}

	private NotificationHandler asyncResourcesChangeNotificationHandler(
			List<Function<List<McpSchema.Resource>, Mono<Void>>> resourcesChangeConsumers) {
		return params -> listResources().flatMap(listResourcesResult -> Flux.fromIterable(resourcesChangeConsumers)
			.flatMap(consumer -> consumer.apply(listResourcesResult.resources()))
			.onErrorResume(error -> {
				logger.error("Error handling resources list change notification", error);
				return Mono.empty();
			})
			.then());
	}

	// --------------------------
	// Prompts
	// --------------------------
	private static final TypeReference<McpSchema.ListPromptsResult> LIST_PROMPTS_RESULT_TYPE_REF = new TypeReference<>() {
	};

	private static final TypeReference<McpSchema.GetPromptResult> GET_PROMPT_RESULT_TYPE_REF = new TypeReference<>() {
	};

	/**
	 * Retrieves the list of all prompts provided by the server.
	 * @return A Mono that completes with the list of prompts result.
	 * @see McpSchema.ListPromptsResult
	 * @see #getPrompt(GetPromptRequest)
	 */
	public Mono<ListPromptsResult> listPrompts() {
		return this.listPrompts(null);
	}

	/**
	 * Retrieves a paginated list of prompts provided by the server.
	 * @param cursor Optional pagination cursor from a previous list request
	 * @return A Mono that completes with the list of prompts result.
	 * @see McpSchema.ListPromptsResult
	 * @see #getPrompt(GetPromptRequest)
	 */
	public Mono<ListPromptsResult> listPrompts(String cursor) {
		return this.withInitializationCheck("listing prompts", initializedResult -> this.mcpSession
			.sendRequest(McpSchema.METHOD_PROMPT_LIST, new PaginatedRequest(cursor), LIST_PROMPTS_RESULT_TYPE_REF));
	}

	/**
	 * Retrieves a specific prompt by its ID. This provides the complete prompt template
	 * including all parameters and instructions for generating AI content.
	 * @param getPromptRequest The request containing the ID of the prompt to retrieve.
	 * @return A Mono that completes with the prompt result.
	 * @see McpSchema.GetPromptRequest
	 * @see McpSchema.GetPromptResult
	 * @see #listPrompts()
	 */
	public Mono<GetPromptResult> getPrompt(GetPromptRequest getPromptRequest) {
		return this.withInitializationCheck("getting prompts", initializedResult -> this.mcpSession
			.sendRequest(McpSchema.METHOD_PROMPT_GET, getPromptRequest, GET_PROMPT_RESULT_TYPE_REF));
	}

	private NotificationHandler asyncPromptsChangeNotificationHandler(
			List<Function<List<McpSchema.Prompt>, Mono<Void>>> promptsChangeConsumers) {
		return params -> listPrompts().flatMap(listPromptsResult -> Flux.fromIterable(promptsChangeConsumers)
			.flatMap(consumer -> consumer.apply(listPromptsResult.prompts()))
			.onErrorResume(error -> {
				logger.error("Error handling prompts list change notification", error);
				return Mono.empty();
			})
			.then());
	}

	// --------------------------
	// Logging
	// --------------------------
	private NotificationHandler asyncLoggingNotificationHandler(
			List<Function<LoggingMessageNotification, Mono<Void>>> loggingConsumers) {

		return params -> {
			McpSchema.LoggingMessageNotification loggingMessageNotification = transport.unmarshalFrom(params,
					new TypeReference<McpSchema.LoggingMessageNotification>() {
					});

			return Flux.fromIterable(loggingConsumers)
				.flatMap(consumer -> consumer.apply(loggingMessageNotification))
				.then();
		};
	}

	/**
	 * Sets the minimum logging level for messages received from the server. The client
	 * will only receive log messages at or above the specified severity level.
	 * @param loggingLevel The minimum logging level to receive.
	 * @return A Mono that completes when the logging level is set.
	 * @see McpSchema.LoggingLevel
	 */
	public Mono<Void> setLoggingLevel(LoggingLevel loggingLevel) {
		if (loggingLevel == null) {
			return Mono.error(new McpError("Logging level must not be null"));
		}

		return this.withInitializationCheck("setting logging level", initializedResult -> {
			String levelName = this.transport.unmarshalFrom(loggingLevel, new TypeReference<String>() {
			});
			Map<String, Object> params = Map.of("level", levelName);
			return this.mcpSession.sendNotification(McpSchema.METHOD_LOGGING_SET_LEVEL, params);
		});
	}

	/**
	 * This method is package-private and used for test only. Should not be called by user
	 * code.
	 * @param protocolVersions the Client supported protocol versions.
	 */
	void setProtocolVersions(List<String> protocolVersions) {
		this.protocolVersions = protocolVersions;
	}

}<|MERGE_RESOLUTION|>--- conflicted
+++ resolved
@@ -288,9 +288,6 @@
 	}
 
 	// --------------------------
-<<<<<<< HEAD
-	// Basic Utilities
-=======
 	// Initialization
 	// --------------------------
 	/**
@@ -367,8 +364,7 @@
 	}
 
 	// --------------------------
-	// Basic Utilites
->>>>>>> 79ec5b5e
+	// Basic Utilities
 	// --------------------------
 
 	/**
@@ -755,6 +751,14 @@
 	// --------------------------
 	// Logging
 	// --------------------------
+	/**
+	 * Create a notification handler for logging notifications from the server. This
+	 * handler automatically distributes logging messages to all registered consumers.
+	 * @param loggingConsumers List of consumers that will be notified when a logging
+	 * message is received. Each consumer receives the logging message notification.
+	 * @return A NotificationHandler that processes log notifications by distributing the
+	 * message to all registered consumers
+	 */
 	private NotificationHandler asyncLoggingNotificationHandler(
 			List<Function<LoggingMessageNotification, Mono<Void>>> loggingConsumers) {
 
