/*
 * Copyright 2024 - 2024 the original author or authors.
 */
package io.modelcontextprotocol.client.transport;

import java.io.IOException;
import java.net.URI;
import java.net.http.HttpClient;
import java.net.http.HttpRequest;
import java.net.http.HttpResponse;
import java.time.Duration;
import java.util.concurrent.CompletableFuture;
import java.util.concurrent.CountDownLatch;
import java.util.concurrent.TimeUnit;
import java.util.concurrent.atomic.AtomicReference;
import java.util.function.Consumer;
import java.util.function.Function;

import com.fasterxml.jackson.core.type.TypeReference;
import com.fasterxml.jackson.databind.ObjectMapper;
import io.modelcontextprotocol.client.transport.FlowSseClient.SseEvent;
import io.modelcontextprotocol.spec.McpClientTransport;
import io.modelcontextprotocol.spec.McpError;
import io.modelcontextprotocol.spec.McpSchema;
import io.modelcontextprotocol.spec.McpSchema.JSONRPCMessage;
import io.modelcontextprotocol.util.Assert;
import io.modelcontextprotocol.util.Utils;
import org.slf4j.Logger;
import org.slf4j.LoggerFactory;
import reactor.core.publisher.Mono;

/**
 * Server-Sent Events (SSE) implementation of the
 * {@link io.modelcontextprotocol.spec.McpTransport} that follows the MCP HTTP with SSE
 * transport specification, using Java's HttpClient.
 *
 * <p>
 * This transport implementation establishes a bidirectional communication channel between
 * client and server using SSE for server-to-client messages and HTTP POST requests for
 * client-to-server messages. The transport:
 * <ul>
 * <li>Establishes an SSE connection to receive server messages</li>
 * <li>Handles endpoint discovery through SSE events</li>
 * <li>Manages message serialization/deserialization using Jackson</li>
 * <li>Provides graceful connection termination</li>
 * </ul>
 *
 * <p>
 * The transport supports two types of SSE events:
 * <ul>
 * <li>'endpoint' - Contains the URL for sending client messages</li>
 * <li>'message' - Contains JSON-RPC message payload</li>
 * </ul>
 *
 * @author Christian Tzolov
 * @see io.modelcontextprotocol.spec.McpTransport
 * @see io.modelcontextprotocol.spec.McpClientTransport
 */
public class HttpClientSseClientTransport implements McpClientTransport {

	private static final Logger logger = LoggerFactory.getLogger(HttpClientSseClientTransport.class);

	/** SSE event type for JSON-RPC messages */
	private static final String MESSAGE_EVENT_TYPE = "message";

	/** SSE event type for endpoint discovery */
	private static final String ENDPOINT_EVENT_TYPE = "endpoint";

	/** Default SSE endpoint path */
	private static final String DEFAULT_SSE_ENDPOINT = "/sse";

	/** Base URI for the MCP server */
	private final URI baseUri;

	/** SSE endpoint path */
	private final String sseEndpoint;

	/** SSE client for handling server-sent events. Uses the /sse endpoint */
	private final FlowSseClient sseClient;

	/**
	 * HTTP client for sending messages to the server. Uses HTTP POST over the message
	 * endpoint
	 */
	private final HttpClient httpClient;

	/** HTTP request builder for building requests to send messages to the server */
	private final HttpRequest.Builder requestBuilder;

	/** JSON object mapper for message serialization/deserialization */
	protected ObjectMapper objectMapper;

	/** Flag indicating if the transport is in closing state */
	private volatile boolean isClosing = false;

	/** Latch for coordinating endpoint discovery */
	private final CountDownLatch closeLatch = new CountDownLatch(1);

	/** Holds the discovered message endpoint URL */
	private final AtomicReference<String> messageEndpoint = new AtomicReference<>();

	/** Holds the SSE connection future */
	private final AtomicReference<CompletableFuture<Void>> connectionFuture = new AtomicReference<>();

	/**
	 * Creates a new transport instance with default HTTP client and object mapper.
	 * @param baseUri the base URI of the MCP server
	 * @deprecated Use {@link HttpClientSseClientTransport#builder(String)} instead. This
	 * constructor will be removed in future versions.
	 */
	@Deprecated(forRemoval = true)
	public HttpClientSseClientTransport(String baseUri) {
		this(HttpClient.newBuilder(), baseUri, new ObjectMapper());
	}

	/**
	 * Creates a new transport instance with custom HTTP client builder and object mapper.
	 * @param clientBuilder the HTTP client builder to use
	 * @param baseUri the base URI of the MCP server
	 * @param objectMapper the object mapper for JSON serialization/deserialization
	 * @throws IllegalArgumentException if objectMapper or clientBuilder is null
	 * @deprecated Use {@link HttpClientSseClientTransport#builder(String)} instead. This
	 * constructor will be removed in future versions.
	 */
	@Deprecated(forRemoval = true)
	public HttpClientSseClientTransport(HttpClient.Builder clientBuilder, String baseUri, ObjectMapper objectMapper) {
		this(clientBuilder, baseUri, DEFAULT_SSE_ENDPOINT, objectMapper);
	}

	/**
	 * Creates a new transport instance with custom HTTP client builder and object mapper.
	 * @param clientBuilder the HTTP client builder to use
	 * @param baseUri the base URI of the MCP server
	 * @param sseEndpoint the SSE endpoint path
	 * @param objectMapper the object mapper for JSON serialization/deserialization
	 * @throws IllegalArgumentException if objectMapper or clientBuilder is null
	 * @deprecated Use {@link HttpClientSseClientTransport#builder(String)} instead. This
	 * constructor will be removed in future versions.
	 */
	@Deprecated(forRemoval = true)
	public HttpClientSseClientTransport(HttpClient.Builder clientBuilder, String baseUri, String sseEndpoint,
			ObjectMapper objectMapper) {
		this(clientBuilder, HttpRequest.newBuilder(), baseUri, sseEndpoint, objectMapper);
	}

	/**
	 * Creates a new transport instance with custom HTTP client builder, object mapper,
	 * and headers.
	 * @param clientBuilder the HTTP client builder to use
	 * @param requestBuilder the HTTP request builder to use
	 * @param baseUri the base URI of the MCP server
	 * @param sseEndpoint the SSE endpoint path
	 * @param objectMapper the object mapper for JSON serialization/deserialization
	 * @throws IllegalArgumentException if objectMapper, clientBuilder, or headers is null
	 * @deprecated Use {@link HttpClientSseClientTransport#builder(String)} instead. This
	 * constructor will be removed in future versions.
	 */
	@Deprecated(forRemoval = true)
	public HttpClientSseClientTransport(HttpClient.Builder clientBuilder, HttpRequest.Builder requestBuilder,
			String baseUri, String sseEndpoint, ObjectMapper objectMapper) {
		this(clientBuilder.connectTimeout(Duration.ofSeconds(10)).build(), requestBuilder, baseUri, sseEndpoint,
				objectMapper);
	}

	/**
	 * Creates a new transport instance with custom HTTP client builder, object mapper,
	 * and headers.
	 * @param httpClient the HTTP client to use
	 * @param requestBuilder the HTTP request builder to use
	 * @param baseUri the base URI of the MCP server
	 * @param sseEndpoint the SSE endpoint path
	 * @param objectMapper the object mapper for JSON serialization/deserialization
	 * @throws IllegalArgumentException if objectMapper, clientBuilder, or headers is null
	 */
	HttpClientSseClientTransport(HttpClient httpClient, HttpRequest.Builder requestBuilder, String baseUri,
			String sseEndpoint, ObjectMapper objectMapper) {
		Assert.notNull(objectMapper, "ObjectMapper must not be null");
		Assert.hasText(baseUri, "baseUri must not be empty");
		Assert.hasText(sseEndpoint, "sseEndpoint must not be empty");
		Assert.notNull(httpClient, "httpClient must not be null");
		Assert.notNull(requestBuilder, "requestBuilder must not be null");
		this.baseUri = URI.create(baseUri);
		this.sseEndpoint = sseEndpoint;
		this.objectMapper = objectMapper;
		this.httpClient = httpClient;
		this.requestBuilder = requestBuilder;

		this.sseClient = new FlowSseClient(this.httpClient, requestBuilder);
	}

	/**
	 * Creates a new builder for {@link HttpClientSseClientTransport}.
	 * @param baseUri the base URI of the MCP server
	 * @return a new builder instance
	 */
	public static Builder builder(String baseUri) {
		return new Builder().baseUri(baseUri);
	}

	/**
	 * Builder for {@link HttpClientSseClientTransport}.
	 */
	public static class Builder {

		private String baseUri;

		private String sseEndpoint = DEFAULT_SSE_ENDPOINT;

		private HttpClient.Builder clientBuilder = HttpClient.newBuilder()
			.version(HttpClient.Version.HTTP_1_1)
			.connectTimeout(Duration.ofSeconds(10));

		private ObjectMapper objectMapper = new ObjectMapper();

		private HttpRequest.Builder requestBuilder = HttpRequest.newBuilder()
			.header("Content-Type", "application/json");

		/**
		 * Creates a new builder instance.
		 */
		Builder() {
			// Default constructor
		}

		/**
		 * Creates a new builder with the specified base URI.
		 * @param baseUri the base URI of the MCP server
		 * @deprecated Use {@link HttpClientSseClientTransport#builder(String)} instead.
		 * This constructor is deprecated and will be removed or made {@code protected} or
		 * {@code private} in a future release.
		 */
		@Deprecated(forRemoval = true)
		public Builder(String baseUri) {
			Assert.hasText(baseUri, "baseUri must not be empty");
			this.baseUri = baseUri;
		}

		/**
		 * Sets the base URI.
		 * @param baseUri the base URI
		 * @return this builder
		 */
		Builder baseUri(String baseUri) {
			Assert.hasText(baseUri, "baseUri must not be empty");
			this.baseUri = baseUri;
			return this;
		}

		/**
		 * Sets the SSE endpoint path.
		 * @param sseEndpoint the SSE endpoint path
		 * @return this builder
		 */
		public Builder sseEndpoint(String sseEndpoint) {
			Assert.hasText(sseEndpoint, "sseEndpoint must not be empty");
			this.sseEndpoint = sseEndpoint;
			return this;
		}

		/**
		 * Sets the HTTP client builder.
		 * @param clientBuilder the HTTP client builder
		 * @return this builder
		 */
		public Builder clientBuilder(HttpClient.Builder clientBuilder) {
			Assert.notNull(clientBuilder, "clientBuilder must not be null");
			this.clientBuilder = clientBuilder;
			return this;
		}

		/**
		 * Customizes the HTTP client builder.
		 * @param clientCustomizer the consumer to customize the HTTP client builder
		 * @return this builder
		 */
		public Builder customizeClient(final Consumer<HttpClient.Builder> clientCustomizer) {
			Assert.notNull(clientCustomizer, "clientCustomizer must not be null");
			clientCustomizer.accept(clientBuilder);
			return this;
		}

		/**
		 * Sets the HTTP request builder.
		 * @param requestBuilder the HTTP request builder
		 * @return this builder
		 */
		public Builder requestBuilder(HttpRequest.Builder requestBuilder) {
			Assert.notNull(requestBuilder, "requestBuilder must not be null");
			this.requestBuilder = requestBuilder;
			return this;
		}

		/**
		 * Customizes the HTTP client builder.
		 * @param requestCustomizer the consumer to customize the HTTP request builder
		 * @return this builder
		 */
		public Builder customizeRequest(final Consumer<HttpRequest.Builder> requestCustomizer) {
			Assert.notNull(requestCustomizer, "requestCustomizer must not be null");
			requestCustomizer.accept(requestBuilder);
			return this;
		}

		/**
		 * Sets the object mapper for JSON serialization/deserialization.
		 * @param objectMapper the object mapper
		 * @return this builder
		 */
		public Builder objectMapper(ObjectMapper objectMapper) {
			Assert.notNull(objectMapper, "objectMapper must not be null");
			this.objectMapper = objectMapper;
			return this;
		}

		/**
		 * Builds a new {@link HttpClientSseClientTransport} instance.
		 * @return a new transport instance
		 */
		public HttpClientSseClientTransport build() {
			return new HttpClientSseClientTransport(clientBuilder.build(), requestBuilder, baseUri, sseEndpoint,
					objectMapper);
		}

	}

	/**
	 * Establishes the SSE connection with the server and sets up message handling.
	 *
	 * <p>
	 * This method:
	 * <ul>
	 * <li>Initiates the SSE connection</li>
	 * <li>Handles endpoint discovery events</li>
	 * <li>Processes incoming JSON-RPC messages</li>
	 * </ul>
	 * @param handler the function to process received JSON-RPC messages
	 * @return a Mono that completes when the connection is established
	 */
	@Override
	public Mono<Void> connect(Function<Mono<JSONRPCMessage>, Mono<JSONRPCMessage>> handler) {
		CompletableFuture<Void> future = new CompletableFuture<>();
		connectionFuture.set(future);

		URI clientUri = Utils.resolveUri(this.baseUri, this.sseEndpoint);
		sseClient.subscribe(clientUri.toString(), new FlowSseClient.SseEventHandler() {
			@Override
			public void onEvent(SseEvent event) {
				if (isClosing) {
					return;
				}

				try {
					if (ENDPOINT_EVENT_TYPE.equals(event.type())) {
						String endpoint = event.data();
						messageEndpoint.set(endpoint);
						closeLatch.countDown();
						future.complete(null);
					}
					else if (MESSAGE_EVENT_TYPE.equals(event.type())) {
						JSONRPCMessage message = McpSchema.deserializeJsonRpcMessage(objectMapper, event.data());
						handler.apply(Mono.just(message)).subscribe();
					}
					else {
						logger.error("Received unrecognized SSE event type: {}", event.type());
					}
				}
				catch (IOException e) {
					logger.error("Error processing SSE event", e);
					future.completeExceptionally(e);
				}
			}

			@Override
			public void onError(Throwable error) {
				if (!isClosing) {
					logger.error("SSE connection error", error);
					future.completeExceptionally(error);
				}
			}
		});

		return Mono.fromFuture(future);
	}

	/**
	 * Sends a JSON-RPC message to the server.
	 *
	 * <p>
	 * This method waits for the message endpoint to be discovered before sending the
	 * message. The message is serialized to JSON and sent as an HTTP POST request.
	 * @param message the JSON-RPC message to send
	 * @return a Mono that completes when the message is sent
	 * @throws McpError if the message endpoint is not available or the wait times out
	 */
	@Override
	public Mono<Void> sendMessage(JSONRPCMessage message) {
		if (isClosing) {
			return Mono.empty();
		}

		try {
			if (!closeLatch.await(10, TimeUnit.SECONDS)) {
				return Mono.error(new McpError("Failed to wait for the message endpoint"));
			}
		}
		catch (InterruptedException e) {
			return Mono.error(new McpError("Failed to wait for the message endpoint"));
		}

		String endpoint = messageEndpoint.get();
		if (endpoint == null) {
			return Mono.error(new McpError("No message endpoint available"));
		}

		try {
			String jsonText = this.objectMapper.writeValueAsString(message);
			URI requestUri = Utils.resolveUri(baseUri, endpoint);
<<<<<<< HEAD
			HttpRequest request = this.requestBuilder.uri(requestUri)
				.setHeader("Content-Type", "application/json;charset=UTF-8")
=======
			HttpRequest request = this.requestBuilder.copy()
				.uri(requestUri)
>>>>>>> d9006ecb
				.POST(HttpRequest.BodyPublishers.ofString(jsonText))
				.build();

			return Mono.fromFuture(
					httpClient.sendAsync(request, HttpResponse.BodyHandlers.discarding()).thenAccept(response -> {
						if (response.statusCode() != 200 && response.statusCode() != 201 && response.statusCode() != 202
								&& response.statusCode() != 206) {
							logger.error("Error sending message: {}", response.statusCode());
						}
					}));
		}
		catch (IOException e) {
			if (!isClosing) {
				return Mono.error(new RuntimeException("Failed to serialize message", e));
			}
			return Mono.empty();
		}
	}

	/**
	 * Gracefully closes the transport connection.
	 *
	 * <p>
	 * Sets the closing flag and cancels any pending connection future. This prevents new
	 * messages from being sent and allows ongoing operations to complete.
	 * @return a Mono that completes when the closing process is initiated
	 */
	@Override
	public Mono<Void> closeGracefully() {
		return Mono.fromRunnable(() -> {
			isClosing = true;
			CompletableFuture<Void> future = connectionFuture.get();
			if (future != null && !future.isDone()) {
				future.cancel(true);
			}
		});
	}

	/**
	 * Unmarshal data to the specified type using the configured object mapper.
	 * @param data the data to unmarshal
	 * @param typeRef the type reference for the target type
	 * @param <T> the target type
	 * @return the unmarshalled object
	 */
	@Override
	public <T> T unmarshalFrom(Object data, TypeReference<T> typeRef) {
		return this.objectMapper.convertValue(data, typeRef);
	}

}<|MERGE_RESOLUTION|>--- conflicted
+++ resolved
@@ -415,13 +415,9 @@
 		try {
 			String jsonText = this.objectMapper.writeValueAsString(message);
 			URI requestUri = Utils.resolveUri(baseUri, endpoint);
-<<<<<<< HEAD
-			HttpRequest request = this.requestBuilder.uri(requestUri)
-				.setHeader("Content-Type", "application/json;charset=UTF-8")
-=======
 			HttpRequest request = this.requestBuilder.copy()
 				.uri(requestUri)
->>>>>>> d9006ecb
+        .setHeader("Content-Type", "application/json;charset=UTF-8")
 				.POST(HttpRequest.BodyPublishers.ofString(jsonText))
 				.build();
 
