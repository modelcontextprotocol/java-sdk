/*
 * Copyright 2024-2024 the original author or authors.
 */

package io.modelcontextprotocol.server;

import java.time.Duration;
import java.util.ArrayList;
import java.util.HashMap;
import java.util.List;
import java.util.Map;
import java.util.Optional;
import java.util.UUID;
import java.util.concurrent.ConcurrentHashMap;
import java.util.concurrent.CopyOnWriteArrayList;
import java.util.function.BiFunction;

import com.fasterxml.jackson.core.type.TypeReference;
import com.fasterxml.jackson.databind.ObjectMapper;
import io.modelcontextprotocol.spec.McpClientSession;
import io.modelcontextprotocol.spec.McpError;
import io.modelcontextprotocol.spec.McpSchema;
import io.modelcontextprotocol.spec.McpSchema.CallToolResult;
import io.modelcontextprotocol.spec.McpSchema.LoggingLevel;
import io.modelcontextprotocol.spec.McpSchema.LoggingMessageNotification;
import io.modelcontextprotocol.spec.McpSchema.ResourceTemplate;
import io.modelcontextprotocol.spec.McpSchema.SetLevelRequest;
import io.modelcontextprotocol.spec.McpSchema.Tool;
import io.modelcontextprotocol.spec.McpServerSession;
import io.modelcontextprotocol.spec.McpServerTransportProvider;
import io.modelcontextprotocol.util.DeafaultMcpUriTemplateManagerFactory;
import io.modelcontextprotocol.util.McpUriTemplateManagerFactory;
import io.modelcontextprotocol.util.Utils;
import org.slf4j.Logger;
import org.slf4j.LoggerFactory;
import reactor.core.publisher.Flux;
import reactor.core.publisher.Mono;

/**
 * The Model Context Protocol (MCP) server implementation that provides asynchronous
 * communication using Project Reactor's Mono and Flux types.
 *
 * <p>
 * This server implements the MCP specification, enabling AI models to expose tools,
 * resources, and prompts through a standardized interface. Key features include:
 * <ul>
 * <li>Asynchronous communication using reactive programming patterns
 * <li>Dynamic tool registration and management
 * <li>Resource handling with URI-based addressing
 * <li>Prompt template management
 * <li>Real-time client notifications for state changes
 * <li>Structured logging with configurable severity levels
 * <li>Support for client-side AI model sampling
 * </ul>
 *
 * <p>
 * The server follows a lifecycle:
 * <ol>
 * <li>Initialization - Accepts client connections and negotiates capabilities
 * <li>Normal Operation - Handles client requests and sends notifications
 * <li>Graceful Shutdown - Ensures clean connection termination
 * </ol>
 *
 * <p>
 * This implementation uses Project Reactor for non-blocking operations, making it
 * suitable for high-throughput scenarios and reactive applications. All operations return
 * Mono or Flux types that can be composed into reactive pipelines.
 *
 * <p>
 * The server supports runtime modification of its capabilities through methods like
 * {@link #addTool}, {@link #addResource}, and {@link #addPrompt}, automatically notifying
 * connected clients of changes when configured to do so.
 *
 * @author Christian Tzolov
 * @author Dariusz Jędrzejczyk
 * @author Jihoon Kim
 * @see McpServer
 * @see McpSchema
 * @see McpClientSession
 */
public class McpAsyncServer {

	private static final Logger logger = LoggerFactory.getLogger(McpAsyncServer.class);

	private final McpServerTransportProvider mcpTransportProvider;

	private final ObjectMapper objectMapper;

	private final McpSchema.ServerCapabilities serverCapabilities;

	private final McpSchema.Implementation serverInfo;

	private final String instructions;

	private final CopyOnWriteArrayList<McpServerFeatures.AsyncToolSpecification> tools = new CopyOnWriteArrayList<>();

	private final CopyOnWriteArrayList<McpSchema.ResourceTemplate> resourceTemplates = new CopyOnWriteArrayList<>();

	private final ConcurrentHashMap<String, McpServerFeatures.AsyncResourceSpecification> resources = new ConcurrentHashMap<>();

	private final ConcurrentHashMap<String, McpServerFeatures.AsyncPromptSpecification> prompts = new ConcurrentHashMap<>();

	// FIXME: this field is deprecated and should be remvoed together with the
	// broadcasting loggingNotification.
	private LoggingLevel minLoggingLevel = LoggingLevel.DEBUG;

	private final ConcurrentHashMap<McpSchema.CompleteReference, McpServerFeatures.AsyncCompletionSpecification> completions = new ConcurrentHashMap<>();

	private List<String> protocolVersions = List.of(McpSchema.LATEST_PROTOCOL_VERSION);

	private McpUriTemplateManagerFactory uriTemplateManagerFactory = new DeafaultMcpUriTemplateManagerFactory();

	/**
	 * Create a new McpAsyncServer with the given transport provider and capabilities.
	 * @param mcpTransportProvider The transport layer implementation for MCP
	 * communication.
	 * @param features The MCP server supported features.
	 * @param objectMapper The ObjectMapper to use for JSON serialization/deserialization
	 */
	McpAsyncServer(McpServerTransportProvider mcpTransportProvider, ObjectMapper objectMapper,
			McpServerFeatures.Async features, Duration requestTimeout,
			McpUriTemplateManagerFactory uriTemplateManagerFactory) {
		this.mcpTransportProvider = mcpTransportProvider;
		this.objectMapper = objectMapper;
		this.serverInfo = features.serverInfo();
		this.serverCapabilities = features.serverCapabilities();
		this.instructions = features.instructions();
		this.tools.addAll(features.tools());
		this.resources.putAll(features.resources());
		this.resourceTemplates.addAll(features.resourceTemplates());
		this.prompts.putAll(features.prompts());
		this.completions.putAll(features.completions());
		this.uriTemplateManagerFactory = uriTemplateManagerFactory;

		Map<String, McpServerSession.RequestHandler<?>> requestHandlers = new HashMap<>();

		// Initialize request handlers for standard MCP methods

		// Ping MUST respond with an empty data, but not NULL response.
		requestHandlers.put(McpSchema.METHOD_PING, (exchange, params) -> Mono.just(Map.of()));

		// Add tools API handlers if the tool capability is enabled
		if (this.serverCapabilities.tools() != null) {
			requestHandlers.put(McpSchema.METHOD_TOOLS_LIST, toolsListRequestHandler());
			requestHandlers.put(McpSchema.METHOD_TOOLS_CALL, toolsCallRequestHandler());
		}

		// Add resources API handlers if provided
		if (this.serverCapabilities.resources() != null) {
			requestHandlers.put(McpSchema.METHOD_RESOURCES_LIST, resourcesListRequestHandler());
			requestHandlers.put(McpSchema.METHOD_RESOURCES_READ, resourcesReadRequestHandler());
			requestHandlers.put(McpSchema.METHOD_RESOURCES_TEMPLATES_LIST, resourceTemplateListRequestHandler());
		}

		// Add prompts API handlers if provider exists
		if (this.serverCapabilities.prompts() != null) {
			requestHandlers.put(McpSchema.METHOD_PROMPT_LIST, promptsListRequestHandler());
			requestHandlers.put(McpSchema.METHOD_PROMPT_GET, promptsGetRequestHandler());
		}

		// Add logging API handlers if the logging capability is enabled
		if (this.serverCapabilities.logging() != null) {
			requestHandlers.put(McpSchema.METHOD_LOGGING_SET_LEVEL, setLoggerRequestHandler());
		}

		// Add completion API handlers if the completion capability is enabled
		if (this.serverCapabilities.completions() != null) {
			requestHandlers.put(McpSchema.METHOD_COMPLETION_COMPLETE, completionCompleteRequestHandler());
		}

		Map<String, McpServerSession.NotificationHandler> notificationHandlers = new HashMap<>();

		notificationHandlers.put(McpSchema.METHOD_NOTIFICATION_INITIALIZED, (exchange, params) -> Mono.empty());

		List<BiFunction<McpAsyncServerExchange, List<McpSchema.Root>, Mono<Void>>> rootsChangeConsumers = features
			.rootsChangeConsumers();

		if (Utils.isEmpty(rootsChangeConsumers)) {
			rootsChangeConsumers = List.of((exchange, roots) -> Mono.fromRunnable(() -> logger
				.warn("Roots list changed notification, but no consumers provided. Roots list changed: {}", roots)));
		}

		notificationHandlers.put(McpSchema.METHOD_NOTIFICATION_ROOTS_LIST_CHANGED,
				asyncRootsListChangedNotificationHandler(rootsChangeConsumers));

		mcpTransportProvider.setSessionFactory(
				transport -> new McpServerSession(UUID.randomUUID().toString(), requestTimeout, transport,
						this::asyncInitializeRequestHandler, Mono::empty, requestHandlers, notificationHandlers));
	}

	// ---------------------------------------
	// Lifecycle Management
	// ---------------------------------------
	private Mono<McpSchema.InitializeResult> asyncInitializeRequestHandler(
			McpSchema.InitializeRequest initializeRequest) {
		return Mono.defer(() -> {
			logger.info("Client initialize request - Protocol: {}, Capabilities: {}, Info: {}",
					initializeRequest.protocolVersion(), initializeRequest.capabilities(),
					initializeRequest.clientInfo());

			// The server MUST respond with the highest protocol version it supports
			// if
			// it does not support the requested (e.g. Client) version.
			String serverProtocolVersion = this.protocolVersions.get(this.protocolVersions.size() - 1);

			if (this.protocolVersions.contains(initializeRequest.protocolVersion())) {
				// If the server supports the requested protocol version, it MUST
				// respond
				// with the same version.
				serverProtocolVersion = initializeRequest.protocolVersion();
			}
			else {
				logger.warn(
						"Client requested unsupported protocol version: {}, so the server will suggest the {} version instead",
						initializeRequest.protocolVersion(), serverProtocolVersion);
			}

			return Mono.just(new McpSchema.InitializeResult(serverProtocolVersion, this.serverCapabilities,
					this.serverInfo, this.instructions));
		});
	}

	/**
	 * Get the server capabilities that define the supported features and functionality.
	 * @return The server capabilities
	 */
	public McpSchema.ServerCapabilities getServerCapabilities() {
		return this.serverCapabilities;
	}

	/**
	 * Get the server implementation information.
	 * @return The server implementation details
	 */
	public McpSchema.Implementation getServerInfo() {
		return this.serverInfo;
	}

	/**
	 * Gracefully closes the server, allowing any in-progress operations to complete.
	 * @return A Mono that completes when the server has been closed
	 */
	public Mono<Void> closeGracefully() {
		return this.mcpTransportProvider.closeGracefully();
	}

	/**
	 * Close the server immediately.
	 */
	public void close() {
		this.mcpTransportProvider.close();
	}

	private McpServerSession.NotificationHandler asyncRootsListChangedNotificationHandler(
			List<BiFunction<McpAsyncServerExchange, List<McpSchema.Root>, Mono<Void>>> rootsChangeConsumers) {
		return (exchange, params) -> exchange.listRoots()
			.flatMap(listRootsResult -> Flux.fromIterable(rootsChangeConsumers)
				.flatMap(consumer -> consumer.apply(exchange, listRootsResult.roots()))
				.onErrorResume(error -> {
					logger.error("Error handling roots list change notification", error);
					return Mono.empty();
				})
				.then());
	}

	// ---------------------------------------
	// Tool Management
	// ---------------------------------------

	/**
	 * Add a new tool specification at runtime.
	 * @param toolSpecification The tool specification to add
	 * @return Mono that completes when clients have been notified of the change
	 */
	public Mono<Void> addTool(McpServerFeatures.AsyncToolSpecification toolSpecification) {
		if (toolSpecification == null) {
			return Mono.error(new McpError("Tool specification must not be null"));
		}
		if (toolSpecification.tool() == null) {
			return Mono.error(new McpError("Tool must not be null"));
		}
		if (toolSpecification.call() == null) {
			return Mono.error(new McpError("Tool call handler must not be null"));
		}
		if (this.serverCapabilities.tools() == null) {
			return Mono.error(new McpError("Server must be configured with tool capabilities"));
		}

		return Mono.defer(() -> {
			// Check for duplicate tool names
			if (this.tools.stream().anyMatch(th -> th.tool().name().equals(toolSpecification.tool().name()))) {
				return Mono
					.error(new McpError("Tool with name '" + toolSpecification.tool().name() + "' already exists"));
			}

			this.tools.add(toolSpecification);
			logger.debug("Added tool handler: {}", toolSpecification.tool().name());

			if (this.serverCapabilities.tools().listChanged()) {
				return notifyToolsListChanged();
			}
			return Mono.empty();
		});
	}

	/**
	 * Remove a tool handler at runtime.
	 * @param toolName The name of the tool handler to remove
	 * @return Mono that completes when clients have been notified of the change
	 */
	public Mono<Void> removeTool(String toolName) {
		if (toolName == null) {
			return Mono.error(new McpError("Tool name must not be null"));
		}
		if (this.serverCapabilities.tools() == null) {
			return Mono.error(new McpError("Server must be configured with tool capabilities"));
		}

		return Mono.defer(() -> {
			boolean removed = this.tools
				.removeIf(toolSpecification -> toolSpecification.tool().name().equals(toolName));
			if (removed) {
				logger.debug("Removed tool handler: {}", toolName);
				if (this.serverCapabilities.tools().listChanged()) {
					return notifyToolsListChanged();
				}
				return Mono.empty();
			}
			return Mono.error(new McpError("Tool with name '" + toolName + "' not found"));
		});
	}

	/**
	 * Notifies clients that the list of available tools has changed.
	 * @return A Mono that completes when all clients have been notified
	 */
	public Mono<Void> notifyToolsListChanged() {
		return this.mcpTransportProvider.notifyClients(McpSchema.METHOD_NOTIFICATION_TOOLS_LIST_CHANGED, null);
	}

	private McpServerSession.RequestHandler<McpSchema.ListToolsResult> toolsListRequestHandler() {
		return (exchange, params) -> {
			List<Tool> tools = this.tools.stream().map(McpServerFeatures.AsyncToolSpecification::tool).toList();

			return Mono.just(new McpSchema.ListToolsResult(tools, null));
		};
	}

	private McpServerSession.RequestHandler<CallToolResult> toolsCallRequestHandler() {
		return (exchange, params) -> {
			McpSchema.CallToolRequest callToolRequest = objectMapper.convertValue(params,
					new TypeReference<McpSchema.CallToolRequest>() {
					});

			Optional<McpServerFeatures.AsyncToolSpecification> toolSpecification = this.tools.stream()
				.filter(tr -> callToolRequest.name().equals(tr.tool().name()))
				.findAny();

			if (toolSpecification.isEmpty()) {
				return Mono.error(new McpError("Tool not found: " + callToolRequest.name()));
			}

			return toolSpecification.map(tool -> tool.call().apply(exchange, callToolRequest.arguments()))
				.orElse(Mono.error(new McpError("Tool not found: " + callToolRequest.name())));
		};
	}

	// ---------------------------------------
	// Resource Management
	// ---------------------------------------

	/**
	 * Add a new resource handler at runtime.
	 * @param resourceSpecification The resource handler to add
	 * @return Mono that completes when clients have been notified of the change
	 */
	public Mono<Void> addResource(McpServerFeatures.AsyncResourceSpecification resourceSpecification) {
		if (resourceSpecification == null || resourceSpecification.resource() == null) {
			return Mono.error(new McpError("Resource must not be null"));
		}

		if (this.serverCapabilities.resources() == null) {
			return Mono.error(new McpError("Server must be configured with resource capabilities"));
		}

		return Mono.defer(() -> {
			if (this.resources.putIfAbsent(resourceSpecification.resource().uri(), resourceSpecification) != null) {
				return Mono.error(new McpError(
						"Resource with URI '" + resourceSpecification.resource().uri() + "' already exists"));
			}
			logger.debug("Added resource handler: {}", resourceSpecification.resource().uri());
			if (this.serverCapabilities.resources().listChanged()) {
				return notifyResourcesListChanged();
			}
			return Mono.empty();
		});
	}

	/**
	 * Remove a resource handler at runtime.
	 * @param resourceUri The URI of the resource handler to remove
	 * @return Mono that completes when clients have been notified of the change
	 */
	public Mono<Void> removeResource(String resourceUri) {
		if (resourceUri == null) {
			return Mono.error(new McpError("Resource URI must not be null"));
		}
		if (this.serverCapabilities.resources() == null) {
			return Mono.error(new McpError("Server must be configured with resource capabilities"));
		}

		return Mono.defer(() -> {
			McpServerFeatures.AsyncResourceSpecification removed = this.resources.remove(resourceUri);
			if (removed != null) {
				logger.debug("Removed resource handler: {}", resourceUri);
				if (this.serverCapabilities.resources().listChanged()) {
					return notifyResourcesListChanged();
				}
				return Mono.empty();
			}
			return Mono.error(new McpError("Resource with URI '" + resourceUri + "' not found"));
		});
	}

	/**
	 * Notifies clients that the list of available resources has changed.
	 * @return A Mono that completes when all clients have been notified
	 */
	public Mono<Void> notifyResourcesListChanged() {
		return this.mcpTransportProvider.notifyClients(McpSchema.METHOD_NOTIFICATION_RESOURCES_LIST_CHANGED, null);
	}

	private McpServerSession.RequestHandler<McpSchema.ListResourcesResult> resourcesListRequestHandler() {
		return (exchange, params) -> {
			var resourceList = this.resources.values()
				.stream()
				.map(McpServerFeatures.AsyncResourceSpecification::resource)
				.toList();
			return Mono.just(new McpSchema.ListResourcesResult(resourceList, null));
		};
	}

	private McpServerSession.RequestHandler<McpSchema.ListResourceTemplatesResult> resourceTemplateListRequestHandler() {
		return (exchange, params) -> Mono
			.just(new McpSchema.ListResourceTemplatesResult(this.getResourceTemplates(), null));

	}

	private List<McpSchema.ResourceTemplate> getResourceTemplates() {
		var list = new ArrayList<>(this.resourceTemplates);
		List<ResourceTemplate> resourceTemplates = this.resources.keySet()
			.stream()
			.filter(uri -> uri.contains("{"))
			.map(uri -> {
				var resource = this.resources.get(uri).resource();
				var template = new McpSchema.ResourceTemplate(resource.uri(), resource.name(), resource.description(),
						resource.mimeType(), resource.annotations());
				return template;
			})
			.toList();

		list.addAll(resourceTemplates);

		return list;
	}

	private McpServerSession.RequestHandler<McpSchema.ReadResourceResult> resourcesReadRequestHandler() {
		return (exchange, params) -> {
			McpSchema.ReadResourceRequest resourceRequest = objectMapper.convertValue(params,
					new TypeReference<McpSchema.ReadResourceRequest>() {
					});
			var resourceUri = resourceRequest.uri();

			McpServerFeatures.AsyncResourceSpecification specification = this.resources.values()
				.stream()
				.filter(resourceSpecification -> this.uriTemplateManagerFactory
					.create(resourceSpecification.resource().uri())
					.matches(resourceUri))
				.findFirst()
				.orElseThrow(() -> new McpError("Resource not found: " + resourceUri));

			return specification.readHandler().apply(exchange, resourceRequest);
		};
	}

	// ---------------------------------------
	// Prompt Management
	// ---------------------------------------

	/**
	 * Add a new prompt handler at runtime.
	 * @param promptSpecification The prompt handler to add
	 * @return Mono that completes when clients have been notified of the change
	 */
	public Mono<Void> addPrompt(McpServerFeatures.AsyncPromptSpecification promptSpecification) {
		if (promptSpecification == null) {
			return Mono.error(new McpError("Prompt specification must not be null"));
		}
		if (this.serverCapabilities.prompts() == null) {
			return Mono.error(new McpError("Server must be configured with prompt capabilities"));
		}

		return Mono.defer(() -> {
			McpServerFeatures.AsyncPromptSpecification specification = this.prompts
				.putIfAbsent(promptSpecification.prompt().name(), promptSpecification);
			if (specification != null) {
				return Mono.error(
						new McpError("Prompt with name '" + promptSpecification.prompt().name() + "' already exists"));
			}

			logger.debug("Added prompt handler: {}", promptSpecification.prompt().name());

			// Servers that declared the listChanged capability SHOULD send a
			// notification,
			// when the list of available prompts changes
			if (this.serverCapabilities.prompts().listChanged()) {
				return notifyPromptsListChanged();
			}
			return Mono.empty();
		});
	}

	/**
	 * Remove a prompt handler at runtime.
	 * @param promptName The name of the prompt handler to remove
	 * @return Mono that completes when clients have been notified of the change
	 */
	public Mono<Void> removePrompt(String promptName) {
		if (promptName == null) {
			return Mono.error(new McpError("Prompt name must not be null"));
		}
		if (this.serverCapabilities.prompts() == null) {
			return Mono.error(new McpError("Server must be configured with prompt capabilities"));
		}

		return Mono.defer(() -> {
			McpServerFeatures.AsyncPromptSpecification removed = this.prompts.remove(promptName);

			if (removed != null) {
				logger.debug("Removed prompt handler: {}", promptName);
				// Servers that declared the listChanged capability SHOULD send a
				// notification, when the list of available prompts changes
				if (this.serverCapabilities.prompts().listChanged()) {
					return this.notifyPromptsListChanged();
				}
				return Mono.empty();
			}
			return Mono.error(new McpError("Prompt with name '" + promptName + "' not found"));
		});
	}

	/**
	 * Notifies clients that the list of available prompts has changed.
	 * @return A Mono that completes when all clients have been notified
	 */
	public Mono<Void> notifyPromptsListChanged() {
		return this.mcpTransportProvider.notifyClients(McpSchema.METHOD_NOTIFICATION_PROMPTS_LIST_CHANGED, null);
	}

	private McpServerSession.RequestHandler<McpSchema.ListPromptsResult> promptsListRequestHandler() {
		return (exchange, params) -> {
			// TODO: Implement pagination
			// McpSchema.PaginatedRequest request = objectMapper.convertValue(params,
			// new TypeReference<McpSchema.PaginatedRequest>() {
			// });

			var promptList = this.prompts.values()
				.stream()
				.map(McpServerFeatures.AsyncPromptSpecification::prompt)
				.toList();

			return Mono.just(new McpSchema.ListPromptsResult(promptList, null));
		};
	}

	private McpServerSession.RequestHandler<McpSchema.GetPromptResult> promptsGetRequestHandler() {
		return (exchange, params) -> {
			McpSchema.GetPromptRequest promptRequest = objectMapper.convertValue(params,
					new TypeReference<McpSchema.GetPromptRequest>() {
					});

			// Implement prompt retrieval logic here
			McpServerFeatures.AsyncPromptSpecification specification = this.prompts.get(promptRequest.name());
			if (specification == null) {
				return Mono.error(new McpError("Prompt not found: " + promptRequest.name()));
			}

			return specification.promptHandler().apply(exchange, promptRequest);
		};
	}

	// ---------------------------------------
	// Logging Management
	// ---------------------------------------

	/**
	 * This implementation would, incorrectly, broadcast the logging message to all
	 * connected clients, using a single minLoggingLevel for all of them. Similar to the
	 * sampling and roots, the logging level should be set per client session and use the
	 * ServerExchange to send the logging message to the right client.
	 * @param loggingMessageNotification The logging message to send
	 * @return A Mono that completes when the notification has been sent
	 * @deprecated Use
	 * {@link McpAsyncServerExchange#loggingNotification(LoggingMessageNotification)}
	 * instead.
	 */
	@Deprecated
	public Mono<Void> loggingNotification(LoggingMessageNotification loggingMessageNotification) {
<<<<<<< HEAD
		return this.delegate.loggingNotification(loggingMessageNotification);
	}

	// ---------------------------------------
	// Sampling
	// ---------------------------------------
	/**
	 * This method is package-private and used for test only. Should not be called by user
	 * code.
	 * @param protocolVersions the Client supported protocol versions.
	 */
	void setProtocolVersions(List<String> protocolVersions) {
		this.delegate.setProtocolVersions(protocolVersions);
	}

	private static class AsyncServerImpl extends McpAsyncServer {

		private final McpServerTransportProvider mcpTransportProvider;

		private final ObjectMapper objectMapper;

		private final McpSchema.ServerCapabilities serverCapabilities;

		private final McpSchema.Implementation serverInfo;

		private final String instructions;

		private final CopyOnWriteArrayList<McpServerFeatures.AsyncToolSpecification> tools = new CopyOnWriteArrayList<>();

		private final CopyOnWriteArrayList<McpSchema.ResourceTemplate> resourceTemplates = new CopyOnWriteArrayList<>();

		private final ConcurrentHashMap<String, McpServerFeatures.AsyncResourceSpecification> resources = new ConcurrentHashMap<>();

		private final ConcurrentHashMap<String, McpServerFeatures.AsyncPromptSpecification> prompts = new ConcurrentHashMap<>();

		// FIXME: this field is deprecated and should be remvoed together with the
		// broadcasting loggingNotification.
		private LoggingLevel minLoggingLevel = LoggingLevel.DEBUG;

		private final ConcurrentHashMap<McpSchema.CompleteReference, McpServerFeatures.AsyncCompletionSpecification> completions = new ConcurrentHashMap<>();

		private List<String> protocolVersions = List.of(McpSchema.LATEST_PROTOCOL_VERSION);

		private McpUriTemplateManagerFactory uriTemplateManagerFactory = new DeafaultMcpUriTemplateManagerFactory();

		AsyncServerImpl(McpServerTransportProvider mcpTransportProvider, ObjectMapper objectMapper,
				Duration requestTimeout, McpServerFeatures.Async features,
				McpUriTemplateManagerFactory uriTemplateManagerFactory) {
			this.mcpTransportProvider = mcpTransportProvider;
			this.objectMapper = objectMapper;
			this.serverInfo = features.serverInfo();
			this.serverCapabilities = features.serverCapabilities();
			this.instructions = features.instructions();
			this.tools.addAll(features.tools());
			this.resources.putAll(features.resources());
			this.resourceTemplates.addAll(features.resourceTemplates());
			this.prompts.putAll(features.prompts());
			this.completions.putAll(features.completions());
			this.uriTemplateManagerFactory = uriTemplateManagerFactory;

			Map<String, McpServerSession.RequestHandler<?>> requestHandlers = new HashMap<>();

			// Initialize request handlers for standard MCP methods

			// Ping MUST respond with an empty data, but not NULL response.
			requestHandlers.put(McpSchema.METHOD_PING, (exchange, params) -> Mono.just(Map.of()));

			// Add tools API handlers if the tool capability is enabled
			if (this.serverCapabilities.tools() != null) {
				requestHandlers.put(McpSchema.METHOD_TOOLS_LIST, toolsListRequestHandler());
				requestHandlers.put(McpSchema.METHOD_TOOLS_CALL, toolsCallRequestHandler());
			}

			// Add resources API handlers if provided
			if (this.serverCapabilities.resources() != null) {
				requestHandlers.put(McpSchema.METHOD_RESOURCES_LIST, resourcesListRequestHandler());
				requestHandlers.put(McpSchema.METHOD_RESOURCES_READ, resourcesReadRequestHandler());
				requestHandlers.put(McpSchema.METHOD_RESOURCES_TEMPLATES_LIST, resourceTemplateListRequestHandler());
			}

			// Add prompts API handlers if provider exists
			if (this.serverCapabilities.prompts() != null) {
				requestHandlers.put(McpSchema.METHOD_PROMPT_LIST, promptsListRequestHandler());
				requestHandlers.put(McpSchema.METHOD_PROMPT_GET, promptsGetRequestHandler());
			}

			// Add logging API handlers if the logging capability is enabled
			if (this.serverCapabilities.logging() != null) {
				requestHandlers.put(McpSchema.METHOD_LOGGING_SET_LEVEL, setLoggerRequestHandler());
			}

			// Add completion API handlers if the completion capability is enabled
			if (this.serverCapabilities.completions() != null) {
				requestHandlers.put(McpSchema.METHOD_COMPLETION_COMPLETE, completionCompleteRequestHandler());
			}

			Map<String, McpServerSession.NotificationHandler> notificationHandlers = new HashMap<>();

			notificationHandlers.put(McpSchema.METHOD_NOTIFICATION_INITIALIZED, (exchange, params) -> Mono.empty());

			List<BiFunction<McpAsyncServerExchange, List<McpSchema.Root>, Mono<Void>>> rootsChangeConsumers = features
				.rootsChangeConsumers();

			if (Utils.isEmpty(rootsChangeConsumers)) {
				rootsChangeConsumers = List.of((exchange,
						roots) -> Mono.fromRunnable(() -> logger.warn(
								"Roots list changed notification, but no consumers provided. Roots list changed: {}",
								roots)));
			}

			notificationHandlers.put(McpSchema.METHOD_NOTIFICATION_ROOTS_LIST_CHANGED,
					asyncRootsListChangedNotificationHandler(rootsChangeConsumers));

			mcpTransportProvider.setSessionFactory(transport -> {
				// If the sessionId is not provided, generate a random one.
				String sessionId = Optional.ofNullable(transport.getSessionId()).orElse(UUID.randomUUID().toString());
				return new McpServerSession(sessionId, requestTimeout, transport, this::asyncInitializeRequestHandler,
						Mono::empty, requestHandlers, notificationHandlers);
			});
		}

		// ---------------------------------------
		// Lifecycle Management
		// ---------------------------------------
		private Mono<McpSchema.InitializeResult> asyncInitializeRequestHandler(
				McpSchema.InitializeRequest initializeRequest) {
			return Mono.defer(() -> {
				logger.info("Client initialize request - Protocol: {}, Capabilities: {}, Info: {}",
						initializeRequest.protocolVersion(), initializeRequest.capabilities(),
						initializeRequest.clientInfo());

				// The server MUST respond with the highest protocol version it supports
				// if
				// it does not support the requested (e.g. Client) version.
				String serverProtocolVersion = this.protocolVersions.get(this.protocolVersions.size() - 1);

				if (this.protocolVersions.contains(initializeRequest.protocolVersion())) {
					// If the server supports the requested protocol version, it MUST
					// respond
					// with the same version.
					serverProtocolVersion = initializeRequest.protocolVersion();
				}
				else {
					logger.warn(
							"Client requested unsupported protocol version: {}, so the server will suggest the {} version instead",
							initializeRequest.protocolVersion(), serverProtocolVersion);
				}

				return Mono.just(new McpSchema.InitializeResult(serverProtocolVersion, this.serverCapabilities,
						this.serverInfo, this.instructions));
			});
		}

		public McpSchema.ServerCapabilities getServerCapabilities() {
			return this.serverCapabilities;
		}

		public McpSchema.Implementation getServerInfo() {
			return this.serverInfo;
		}
=======
>>>>>>> 0069c977

		if (loggingMessageNotification == null) {
			return Mono.error(new McpError("Logging message must not be null"));
		}

		if (loggingMessageNotification.level().level() < minLoggingLevel.level()) {
			return Mono.empty();
		}

		return this.mcpTransportProvider.notifyClients(McpSchema.METHOD_NOTIFICATION_MESSAGE,
				loggingMessageNotification);
	}

	private McpServerSession.RequestHandler<Object> setLoggerRequestHandler() {
		return (exchange, params) -> {
			return Mono.defer(() -> {

				SetLevelRequest newMinLoggingLevel = objectMapper.convertValue(params,
						new TypeReference<SetLevelRequest>() {
						});

				exchange.setMinLoggingLevel(newMinLoggingLevel.level());

				// FIXME: this field is deprecated and should be removed together
				// with the broadcasting loggingNotification.
				this.minLoggingLevel = newMinLoggingLevel.level();

				return Mono.just(Map.of());
			});
		};
	}

	private McpServerSession.RequestHandler<McpSchema.CompleteResult> completionCompleteRequestHandler() {
		return (exchange, params) -> {
			McpSchema.CompleteRequest request = parseCompletionParams(params);

			if (request.ref() == null) {
				return Mono.error(new McpError("ref must not be null"));
			}

			if (request.ref().type() == null) {
				return Mono.error(new McpError("type must not be null"));
			}

			String type = request.ref().type();

			String argumentName = request.argument().name();

			// check if the referenced resource exists
			if (type.equals("ref/prompt") && request.ref() instanceof McpSchema.PromptReference promptReference) {
				McpServerFeatures.AsyncPromptSpecification promptSpec = this.prompts.get(promptReference.name());
				if (promptSpec == null) {
					return Mono.error(new McpError("Prompt not found: " + promptReference.name()));
				}
				if (!promptSpec.prompt()
					.arguments()
					.stream()
					.filter(arg -> arg.name().equals(argumentName))
					.findFirst()
					.isPresent()) {

					return Mono.error(new McpError("Argument not found: " + argumentName));
				}
			}

			if (type.equals("ref/resource") && request.ref() instanceof McpSchema.ResourceReference resourceReference) {
				McpServerFeatures.AsyncResourceSpecification resourceSpec = this.resources.get(resourceReference.uri());
				if (resourceSpec == null) {
					return Mono.error(new McpError("Resource not found: " + resourceReference.uri()));
				}
				if (!uriTemplateManagerFactory.create(resourceSpec.resource().uri())
					.getVariableNames()
					.contains(argumentName)) {
					return Mono.error(new McpError("Argument not found: " + argumentName));
				}

			}

			McpServerFeatures.AsyncCompletionSpecification specification = this.completions.get(request.ref());

			if (specification == null) {
				return Mono.error(new McpError("AsyncCompletionSpecification not found: " + request.ref()));
			}

			return specification.completionHandler().apply(exchange, request);
		};
	}

	/**
	 * Parses the raw JSON-RPC request parameters into a {@link McpSchema.CompleteRequest}
	 * object.
	 * <p>
	 * This method manually extracts the `ref` and `argument` fields from the input map,
	 * determines the correct reference type (either prompt or resource), and constructs a
	 * fully-typed {@code CompleteRequest} instance.
	 * @param object the raw request parameters, expected to be a Map containing "ref" and
	 * "argument" entries.
	 * @return a {@link McpSchema.CompleteRequest} representing the structured completion
	 * request.
	 * @throws IllegalArgumentException if the "ref" type is not recognized.
	 */
	@SuppressWarnings("unchecked")
	private McpSchema.CompleteRequest parseCompletionParams(Object object) {
		Map<String, Object> params = (Map<String, Object>) object;
		Map<String, Object> refMap = (Map<String, Object>) params.get("ref");
		Map<String, Object> argMap = (Map<String, Object>) params.get("argument");

		String refType = (String) refMap.get("type");

		McpSchema.CompleteReference ref = switch (refType) {
			case "ref/prompt" -> new McpSchema.PromptReference(refType, (String) refMap.get("name"));
			case "ref/resource" -> new McpSchema.ResourceReference(refType, (String) refMap.get("uri"));
			default -> throw new IllegalArgumentException("Invalid ref type: " + refType);
		};

		String argName = (String) argMap.get("name");
		String argValue = (String) argMap.get("value");
		McpSchema.CompleteRequest.CompleteArgument argument = new McpSchema.CompleteRequest.CompleteArgument(argName,
				argValue);

		return new McpSchema.CompleteRequest(ref, argument);
	}

	/**
	 * This method is package-private and used for test only. Should not be called by user
	 * code.
	 * @param protocolVersions the Client supported protocol versions.
	 */
	void setProtocolVersions(List<String> protocolVersions) {
		this.protocolVersions = protocolVersions;
	}

}<|MERGE_RESOLUTION|>--- conflicted
+++ resolved
@@ -606,169 +606,6 @@
 	 */
 	@Deprecated
 	public Mono<Void> loggingNotification(LoggingMessageNotification loggingMessageNotification) {
-<<<<<<< HEAD
-		return this.delegate.loggingNotification(loggingMessageNotification);
-	}
-
-	// ---------------------------------------
-	// Sampling
-	// ---------------------------------------
-	/**
-	 * This method is package-private and used for test only. Should not be called by user
-	 * code.
-	 * @param protocolVersions the Client supported protocol versions.
-	 */
-	void setProtocolVersions(List<String> protocolVersions) {
-		this.delegate.setProtocolVersions(protocolVersions);
-	}
-
-	private static class AsyncServerImpl extends McpAsyncServer {
-
-		private final McpServerTransportProvider mcpTransportProvider;
-
-		private final ObjectMapper objectMapper;
-
-		private final McpSchema.ServerCapabilities serverCapabilities;
-
-		private final McpSchema.Implementation serverInfo;
-
-		private final String instructions;
-
-		private final CopyOnWriteArrayList<McpServerFeatures.AsyncToolSpecification> tools = new CopyOnWriteArrayList<>();
-
-		private final CopyOnWriteArrayList<McpSchema.ResourceTemplate> resourceTemplates = new CopyOnWriteArrayList<>();
-
-		private final ConcurrentHashMap<String, McpServerFeatures.AsyncResourceSpecification> resources = new ConcurrentHashMap<>();
-
-		private final ConcurrentHashMap<String, McpServerFeatures.AsyncPromptSpecification> prompts = new ConcurrentHashMap<>();
-
-		// FIXME: this field is deprecated and should be remvoed together with the
-		// broadcasting loggingNotification.
-		private LoggingLevel minLoggingLevel = LoggingLevel.DEBUG;
-
-		private final ConcurrentHashMap<McpSchema.CompleteReference, McpServerFeatures.AsyncCompletionSpecification> completions = new ConcurrentHashMap<>();
-
-		private List<String> protocolVersions = List.of(McpSchema.LATEST_PROTOCOL_VERSION);
-
-		private McpUriTemplateManagerFactory uriTemplateManagerFactory = new DeafaultMcpUriTemplateManagerFactory();
-
-		AsyncServerImpl(McpServerTransportProvider mcpTransportProvider, ObjectMapper objectMapper,
-				Duration requestTimeout, McpServerFeatures.Async features,
-				McpUriTemplateManagerFactory uriTemplateManagerFactory) {
-			this.mcpTransportProvider = mcpTransportProvider;
-			this.objectMapper = objectMapper;
-			this.serverInfo = features.serverInfo();
-			this.serverCapabilities = features.serverCapabilities();
-			this.instructions = features.instructions();
-			this.tools.addAll(features.tools());
-			this.resources.putAll(features.resources());
-			this.resourceTemplates.addAll(features.resourceTemplates());
-			this.prompts.putAll(features.prompts());
-			this.completions.putAll(features.completions());
-			this.uriTemplateManagerFactory = uriTemplateManagerFactory;
-
-			Map<String, McpServerSession.RequestHandler<?>> requestHandlers = new HashMap<>();
-
-			// Initialize request handlers for standard MCP methods
-
-			// Ping MUST respond with an empty data, but not NULL response.
-			requestHandlers.put(McpSchema.METHOD_PING, (exchange, params) -> Mono.just(Map.of()));
-
-			// Add tools API handlers if the tool capability is enabled
-			if (this.serverCapabilities.tools() != null) {
-				requestHandlers.put(McpSchema.METHOD_TOOLS_LIST, toolsListRequestHandler());
-				requestHandlers.put(McpSchema.METHOD_TOOLS_CALL, toolsCallRequestHandler());
-			}
-
-			// Add resources API handlers if provided
-			if (this.serverCapabilities.resources() != null) {
-				requestHandlers.put(McpSchema.METHOD_RESOURCES_LIST, resourcesListRequestHandler());
-				requestHandlers.put(McpSchema.METHOD_RESOURCES_READ, resourcesReadRequestHandler());
-				requestHandlers.put(McpSchema.METHOD_RESOURCES_TEMPLATES_LIST, resourceTemplateListRequestHandler());
-			}
-
-			// Add prompts API handlers if provider exists
-			if (this.serverCapabilities.prompts() != null) {
-				requestHandlers.put(McpSchema.METHOD_PROMPT_LIST, promptsListRequestHandler());
-				requestHandlers.put(McpSchema.METHOD_PROMPT_GET, promptsGetRequestHandler());
-			}
-
-			// Add logging API handlers if the logging capability is enabled
-			if (this.serverCapabilities.logging() != null) {
-				requestHandlers.put(McpSchema.METHOD_LOGGING_SET_LEVEL, setLoggerRequestHandler());
-			}
-
-			// Add completion API handlers if the completion capability is enabled
-			if (this.serverCapabilities.completions() != null) {
-				requestHandlers.put(McpSchema.METHOD_COMPLETION_COMPLETE, completionCompleteRequestHandler());
-			}
-
-			Map<String, McpServerSession.NotificationHandler> notificationHandlers = new HashMap<>();
-
-			notificationHandlers.put(McpSchema.METHOD_NOTIFICATION_INITIALIZED, (exchange, params) -> Mono.empty());
-
-			List<BiFunction<McpAsyncServerExchange, List<McpSchema.Root>, Mono<Void>>> rootsChangeConsumers = features
-				.rootsChangeConsumers();
-
-			if (Utils.isEmpty(rootsChangeConsumers)) {
-				rootsChangeConsumers = List.of((exchange,
-						roots) -> Mono.fromRunnable(() -> logger.warn(
-								"Roots list changed notification, but no consumers provided. Roots list changed: {}",
-								roots)));
-			}
-
-			notificationHandlers.put(McpSchema.METHOD_NOTIFICATION_ROOTS_LIST_CHANGED,
-					asyncRootsListChangedNotificationHandler(rootsChangeConsumers));
-
-			mcpTransportProvider.setSessionFactory(transport -> {
-				// If the sessionId is not provided, generate a random one.
-				String sessionId = Optional.ofNullable(transport.getSessionId()).orElse(UUID.randomUUID().toString());
-				return new McpServerSession(sessionId, requestTimeout, transport, this::asyncInitializeRequestHandler,
-						Mono::empty, requestHandlers, notificationHandlers);
-			});
-		}
-
-		// ---------------------------------------
-		// Lifecycle Management
-		// ---------------------------------------
-		private Mono<McpSchema.InitializeResult> asyncInitializeRequestHandler(
-				McpSchema.InitializeRequest initializeRequest) {
-			return Mono.defer(() -> {
-				logger.info("Client initialize request - Protocol: {}, Capabilities: {}, Info: {}",
-						initializeRequest.protocolVersion(), initializeRequest.capabilities(),
-						initializeRequest.clientInfo());
-
-				// The server MUST respond with the highest protocol version it supports
-				// if
-				// it does not support the requested (e.g. Client) version.
-				String serverProtocolVersion = this.protocolVersions.get(this.protocolVersions.size() - 1);
-
-				if (this.protocolVersions.contains(initializeRequest.protocolVersion())) {
-					// If the server supports the requested protocol version, it MUST
-					// respond
-					// with the same version.
-					serverProtocolVersion = initializeRequest.protocolVersion();
-				}
-				else {
-					logger.warn(
-							"Client requested unsupported protocol version: {}, so the server will suggest the {} version instead",
-							initializeRequest.protocolVersion(), serverProtocolVersion);
-				}
-
-				return Mono.just(new McpSchema.InitializeResult(serverProtocolVersion, this.serverCapabilities,
-						this.serverInfo, this.instructions));
-			});
-		}
-
-		public McpSchema.ServerCapabilities getServerCapabilities() {
-			return this.serverCapabilities;
-		}
-
-		public McpSchema.Implementation getServerInfo() {
-			return this.serverInfo;
-		}
-=======
->>>>>>> 0069c977
 
 		if (loggingMessageNotification == null) {
 			return Mono.error(new McpError("Logging message must not be null"));
