/*
 * Copyright 2024-2024 the original author or authors.
 */

package io.modelcontextprotocol.server;

import io.modelcontextprotocol.spec.McpSchema;
import io.modelcontextprotocol.spec.McpSchema.LoggingLevel;
import io.modelcontextprotocol.spec.McpSchema.LoggingMessageNotification;
import io.modelcontextprotocol.spec.McpServerSession;

/**
 * Represents a synchronous exchange with a Model Context Protocol (MCP) client. The
 * exchange provides methods to interact with the client and query its capabilities.
 *
 * @author Dariusz Jędrzejczyk
 * @author Christian Tzolov
 */
public class McpSyncServerExchange {

	private final McpAsyncServerExchange exchange;

	/**
	 * Create a new synchronous exchange with the client using the provided asynchronous
	 * implementation as a delegate.
	 * @param exchange The asynchronous exchange to delegate to.
	 */
	public McpSyncServerExchange(McpAsyncServerExchange exchange) {
		this.exchange = exchange;
	}

	/**
	 * Get the client capabilities that define the supported features and functionality.
	 * @return The client capabilities
	 */
	public McpSchema.ClientCapabilities getClientCapabilities() {
		return this.exchange.getClientCapabilities();
	}

	/**
	 * Get the client implementation information.
	 * @return The client implementation details
	 */
	public McpSchema.Implementation getClientInfo() {
		return this.exchange.getClientInfo();
	}

	/**
	 * Create a new message using the sampling capabilities of the client. The Model
	 * Context Protocol (MCP) provides a standardized way for servers to request LLM
	 * sampling (“completions” or “generations”) from language models via clients. This
	 * flow allows clients to maintain control over model access, selection, and
	 * permissions while enabling servers to leverage AI capabilities—with no server API
	 * keys necessary. Servers can request text or image-based interactions and optionally
	 * include context from MCP servers in their prompts.
	 * @param createMessageRequest The request to create a new message
	 * @return A result containing the details of the sampling response
	 * @see McpSchema.CreateMessageRequest
	 * @see McpSchema.CreateMessageResult
	 * @see <a href=
	 * "https://spec.modelcontextprotocol.io/specification/client/sampling/">Sampling
	 * Specification</a>
	 */
	public McpSchema.CreateMessageResult createMessage(McpSchema.CreateMessageRequest createMessageRequest) {
		return this.exchange.createMessage(createMessageRequest).block();
	}

	/**
	 * Retrieves the list of all roots provided by the client.
	 * @return The list of roots result.
	 */
	public McpSchema.ListRootsResult listRoots() {
		return this.exchange.listRoots().block();
	}

	/**
	 * Retrieves a paginated list of roots provided by the client.
	 * @param cursor Optional pagination cursor from a previous list request
	 * @return The list of roots result
	 */
	public McpSchema.ListRootsResult listRoots(String cursor) {
		return this.exchange.listRoots(cursor).block();
	}

	/**
	 * Send a logging message notification to all connected clients. Messages below the
	 * current minimum logging level will be filtered out.
	 * @param loggingMessageNotification The logging message to send
	 */
	public void loggingNotification(LoggingMessageNotification loggingMessageNotification) {
		this.exchange.loggingNotification(loggingMessageNotification).block();
	}

<<<<<<< HEAD
	public McpServerSession getSession() {
		return exchange.getSession();
	}

=======
	public McpAsyncServerExchange getExchange() {
		return exchange;
	}
>>>>>>> 1f148867
}<|MERGE_RESOLUTION|>--- conflicted
+++ resolved
@@ -91,14 +91,7 @@
 		this.exchange.loggingNotification(loggingMessageNotification).block();
 	}
 
-<<<<<<< HEAD
 	public McpServerSession getSession() {
 		return exchange.getSession();
 	}
-
-=======
-	public McpAsyncServerExchange getExchange() {
-		return exchange;
-	}
->>>>>>> 1f148867
 }