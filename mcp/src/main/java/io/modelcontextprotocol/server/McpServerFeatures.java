/*
 * Copyright 2024-2024 the original author or authors.
 */

package io.modelcontextprotocol.server;

import java.util.ArrayList;
import java.util.HashMap;
import java.util.List;
import java.util.Map;
import java.util.function.BiConsumer;
import java.util.function.BiFunction;

import io.modelcontextprotocol.spec.McpSchema;
import io.modelcontextprotocol.util.Assert;
import io.modelcontextprotocol.util.UriTemplate;
import io.modelcontextprotocol.util.Utils;
import reactor.core.publisher.Mono;
import reactor.core.scheduler.Schedulers;

/**
 * MCP server features specification that a particular server can choose to support.
 *
 * @author Dariusz Jędrzejczyk
 */
public class McpServerFeatures {

	/**
	 * Asynchronous server features specification.
	 *
	 * @param serverInfo The server implementation details
	 * @param serverCapabilities The server capabilities
	 * @param tools The list of tool specifications
	 * @param resources The map of resource specifications
	 * @param resourceTemplates The list of resource templates
	 * @param prompts The map of prompt specifications
	 * @param rootsChangeConsumers The list of consumers that will be notified when the
	 * roots list changes
	 * @param instructions The server instructions text
	 */
	record Async(McpSchema.Implementation serverInfo, McpSchema.ServerCapabilities serverCapabilities,
			List<McpServerFeatures.AsyncToolSpecification> tools, Map<String, AsyncResourceSpecification> resources,
			Map<UriTemplate, AsyncResourceTemplateSpecification> resourceTemplates,
			Map<String, McpServerFeatures.AsyncPromptSpecification> prompts,
			List<BiFunction<McpAsyncServerExchange, List<McpSchema.Root>, Mono<Void>>> rootsChangeConsumers,
			String instructions) {

		/**
		 * Create an instance and validate the arguments.
		 * @param serverInfo The server implementation details
		 * @param serverCapabilities The server capabilities
		 * @param tools The list of tool specifications
		 * @param resources The map of resource specifications
		 * @param resourceTemplates The list of resource templates
		 * @param prompts The map of prompt specifications
		 * @param rootsChangeConsumers The list of consumers that will be notified when
		 * the roots list changes
		 * @param instructions The server instructions text
		 */
		Async(McpSchema.Implementation serverInfo, McpSchema.ServerCapabilities serverCapabilities,
				List<McpServerFeatures.AsyncToolSpecification> tools, Map<String, AsyncResourceSpecification> resources,
				Map<UriTemplate, AsyncResourceTemplateSpecification> resourceTemplates,
				Map<String, McpServerFeatures.AsyncPromptSpecification> prompts,
				List<BiFunction<McpAsyncServerExchange, List<McpSchema.Root>, Mono<Void>>> rootsChangeConsumers,
				String instructions) {

			Assert.notNull(serverInfo, "Server info must not be null");

			this.serverInfo = serverInfo;
			this.serverCapabilities = (serverCapabilities != null) ? serverCapabilities
					: new McpSchema.ServerCapabilities(null, // experimental
							new McpSchema.ServerCapabilities.LoggingCapabilities(), // Enable
																					// logging
																					// by
																					// default
							!Utils.isEmpty(prompts) ? new McpSchema.ServerCapabilities.PromptCapabilities(false) : null,
							!Utils.isEmpty(resources)
									? new McpSchema.ServerCapabilities.ResourceCapabilities(false, false) : null,
							!Utils.isEmpty(tools) ? new McpSchema.ServerCapabilities.ToolCapabilities(false) : null);

			this.tools = (tools != null) ? tools : List.of();
			this.resources = (resources != null) ? resources : Map.of();
			this.resourceTemplates = (resourceTemplates != null) ? resourceTemplates : Map.of();
			this.prompts = (prompts != null) ? prompts : Map.of();
			this.rootsChangeConsumers = (rootsChangeConsumers != null) ? rootsChangeConsumers : List.of();
			this.instructions = instructions;
		}

		/**
		 * Convert a synchronous specification into an asynchronous one and provide
		 * blocking code offloading to prevent accidental blocking of the non-blocking
		 * transport.
		 * @param syncSpec a potentially blocking, synchronous specification.
		 * @return a specification which is protected from blocking calls specified by the
		 * user.
		 */
		static Async fromSync(Sync syncSpec) {
			List<McpServerFeatures.AsyncToolSpecification> tools = new ArrayList<>();
			for (var tool : syncSpec.tools()) {
				tools.add(AsyncToolSpecification.fromSync(tool));
			}

			Map<String, AsyncResourceSpecification> resources = new HashMap<>();
			syncSpec.resources().forEach((key, resource) -> {
				resources.put(key, AsyncResourceSpecification.fromSync(resource));
			});

			Map<UriTemplate, AsyncResourceTemplateSpecification> resourceTemplates = new HashMap<>();
			syncSpec.resourceTemplates().forEach((key, resource) -> {
				resourceTemplates.put(new UriTemplate(key), AsyncResourceTemplateSpecification.fromSync(resource));
			});

			Map<String, AsyncPromptSpecification> prompts = new HashMap<>();
			syncSpec.prompts().forEach((key, prompt) -> {
				prompts.put(key, AsyncPromptSpecification.fromSync(prompt));
			});

			List<BiFunction<McpAsyncServerExchange, List<McpSchema.Root>, Mono<Void>>> rootChangeConsumers = new ArrayList<>();

			for (var rootChangeConsumer : syncSpec.rootsChangeConsumers()) {
				rootChangeConsumers.add((exchange, list) -> Mono
					.<Void>fromRunnable(() -> rootChangeConsumer.accept(new McpSyncServerExchange(exchange), list))
					.subscribeOn(Schedulers.boundedElastic()));
			}

<<<<<<< HEAD
			return new Async(syncSpec.serverInfo(), syncSpec.serverCapabilities(), tools, resources, resourceTemplates,
					prompts, rootChangeConsumers);
=======
			return new Async(syncSpec.serverInfo(), syncSpec.serverCapabilities(), tools, resources,
					syncSpec.resourceTemplates(), prompts, rootChangeConsumers, syncSpec.instructions());
>>>>>>> eb4472dd
		}
	}

	/**
	 * Synchronous server features specification.
	 *
	 * @param serverInfo The server implementation details
	 * @param serverCapabilities The server capabilities
	 * @param tools The list of tool specifications
	 * @param resources The map of resource specifications
	 * @param resourceTemplates The list of resource templates
	 * @param prompts The map of prompt specifications
	 * @param rootsChangeConsumers The list of consumers that will be notified when the
	 * roots list changes
	 * @param instructions The server instructions text
	 */
	record Sync(McpSchema.Implementation serverInfo, McpSchema.ServerCapabilities serverCapabilities,
			List<McpServerFeatures.SyncToolSpecification> tools,
			Map<String, McpServerFeatures.SyncResourceSpecification> resources,
			Map<String, McpServerFeatures.SyncResourceTemplateSpecification> resourceTemplates,
			Map<String, McpServerFeatures.SyncPromptSpecification> prompts,
			List<BiConsumer<McpSyncServerExchange, List<McpSchema.Root>>> rootsChangeConsumers, String instructions) {

		/**
		 * Create an instance and validate the arguments.
		 * @param serverInfo The server implementation details
		 * @param serverCapabilities The server capabilities
		 * @param tools The list of tool specifications
		 * @param resources The map of resource specifications
		 * @param resourceTemplates The list of resource templates
		 * @param prompts The map of prompt specifications
		 * @param rootsChangeConsumers The list of consumers that will be notified when
		 * the roots list changes
		 * @param instructions The server instructions text
		 */
		Sync(McpSchema.Implementation serverInfo, McpSchema.ServerCapabilities serverCapabilities,
				List<McpServerFeatures.SyncToolSpecification> tools,
				Map<String, McpServerFeatures.SyncResourceSpecification> resources,
				Map<String, McpServerFeatures.SyncResourceTemplateSpecification> resourceTemplates,
				Map<String, McpServerFeatures.SyncPromptSpecification> prompts,
				List<BiConsumer<McpSyncServerExchange, List<McpSchema.Root>>> rootsChangeConsumers,
				String instructions) {

			Assert.notNull(serverInfo, "Server info must not be null");

			this.serverInfo = serverInfo;
			this.serverCapabilities = (serverCapabilities != null) ? serverCapabilities
					: new McpSchema.ServerCapabilities(null, // experimental
							new McpSchema.ServerCapabilities.LoggingCapabilities(), // Enable
																					// logging
																					// by
																					// default
							!Utils.isEmpty(prompts) ? new McpSchema.ServerCapabilities.PromptCapabilities(false) : null,
							!Utils.isEmpty(resources)
									? new McpSchema.ServerCapabilities.ResourceCapabilities(false, false) : null,
							!Utils.isEmpty(tools) ? new McpSchema.ServerCapabilities.ToolCapabilities(false) : null);

			this.tools = (tools != null) ? tools : new ArrayList<>();
			this.resources = (resources != null) ? resources : new HashMap<>();
			this.resourceTemplates = (resourceTemplates != null) ? resourceTemplates : new HashMap<>();
			this.prompts = (prompts != null) ? prompts : new HashMap<>();
			this.rootsChangeConsumers = (rootsChangeConsumers != null) ? rootsChangeConsumers : new ArrayList<>();
			this.instructions = instructions;
		}

	}

	/**
	 * Specification of a tool with its asynchronous handler function. Tools are the
	 * primary way for MCP servers to expose functionality to AI models. Each tool
	 * represents a specific capability, such as:
	 * <ul>
	 * <li>Performing calculations
	 * <li>Accessing external APIs
	 * <li>Querying databases
	 * <li>Manipulating files
	 * <li>Executing system commands
	 * </ul>
	 *
	 * <p>
	 * Example tool specification: <pre>{@code
	 * new McpServerFeatures.AsyncToolSpecification(
	 *     new Tool(
	 *         "calculator",
	 *         "Performs mathematical calculations",
	 *         new JsonSchemaObject()
	 *             .required("expression")
	 *             .property("expression", JsonSchemaType.STRING)
	 *     ),
	 *     (exchange, args) -> {
	 *         String expr = (String) args.get("expression");
	 *         return Mono.fromSupplier(() -> evaluate(expr))
	 *             .map(result -> new CallToolResult("Result: " + result));
	 *     }
	 * )
	 * }</pre>
	 *
	 * @param tool The tool definition including name, description, and parameter schema
	 * @param call The function that implements the tool's logic, receiving arguments and
	 * returning results. The function's first argument is an
	 * {@link McpAsyncServerExchange} upon which the server can interact with the
	 * connected client. The second arguments is a map of tool arguments.
	 */
	public record AsyncToolSpecification(McpSchema.Tool tool,
			BiFunction<McpAsyncServerExchange, Map<String, Object>, Mono<McpSchema.CallToolResult>> call) {

		static AsyncToolSpecification fromSync(SyncToolSpecification tool) {
			// FIXME: This is temporary, proper validation should be implemented
			if (tool == null) {
				return null;
			}
			return new AsyncToolSpecification(tool.tool(),
					(exchange, map) -> Mono
						.fromCallable(() -> tool.call().apply(new McpSyncServerExchange(exchange), map))
						.subscribeOn(Schedulers.boundedElastic()));
		}
	}

	/**
	 * Specification of a resource with its asynchronous handler function. Resources
	 * provide context to AI models by exposing data such as:
	 * <ul>
	 * <li>File contents
	 * <li>Database records
	 * <li>API responses
	 * <li>System information
	 * <li>Application state
	 * </ul>
	 *
	 * <p>
	 * Example resource specification: <pre>{@code
	 * new McpServerFeatures.AsyncResourceSpecification(
	 *     new Resource("docs", "Documentation files", "text/markdown"),
	 *     (exchange, request) ->
	 *         Mono.fromSupplier(() -> readFile(request.getPath()))
	 *             .map(ReadResourceResult::new)
	 * )
	 * }</pre>
	 *
	 * @param resource The resource definition including name, description, and MIME type
	 * @param readHandler The function that handles resource read requests. The function's
	 * first argument is an {@link McpAsyncServerExchange} upon which the server can
	 * interact with the connected client. The second arguments is a
	 * {@link io.modelcontextprotocol.spec.McpSchema.ReadResourceRequest}.
	 */
	public record AsyncResourceSpecification(McpSchema.Resource resource,
			BiFunction<McpAsyncServerExchange, McpSchema.ReadResourceRequest, Mono<McpSchema.ReadResourceResult>> readHandler) {

		static AsyncResourceSpecification fromSync(SyncResourceSpecification resource) {
			// FIXME: This is temporary, proper validation should be implemented
			if (resource == null) {
				return null;
			}
			return new AsyncResourceSpecification(resource.resource(),
					(exchange, req) -> Mono
						.fromCallable(() -> resource.readHandler().apply(new McpSyncServerExchange(exchange), req))
						.subscribeOn(Schedulers.boundedElastic()));
		}
	}

	/**
	 * Specification of a resource template with its asynchronous handler function.
	 * Resource templates provide context to AI models by exposing data such as:
	 * <ul>
	 * <li>File contents
	 * <li>Database records
	 * <li>API responses
	 * <li>System information
	 * <li>Application state
	 * </ul>
	 *
	 * <p>
	 * Example resource specification: <pre>{@code
	 * new McpServerFeatures.AsyncResourceTemplateSpecification(
	 *     new Resource("file:///{path}", "docs", "Documentation files", "text/markdown"),
	 *     (exchange, request) ->
	 *         Mono.fromSupplier(() -> readFile(request.getPath()))
	 *             .map(ReadResourceResult::new)
	 * )
	 * }</pre>
	 *
	 * @param resource The resource template definition including uriTemplate, name,
	 * description, and MIME type
	 * @param readHandler The function that handles resource read requests. The function's
	 * first argument is an {@link McpAsyncServerExchange} upon which the server can
	 * interact with the connected client. The second arguments is a
	 * {@link io.modelcontextprotocol.spec.McpSchema.ReadResourceRequest}.
	 */
	public record AsyncResourceTemplateSpecification(McpSchema.ResourceTemplate resource,
			BiFunction<McpAsyncServerExchange, McpSchema.ReadResourceRequest, Mono<McpSchema.ReadResourceResult>> readHandler) {

		static AsyncResourceTemplateSpecification fromSync(SyncResourceTemplateSpecification resource) {
			// FIXME: This is temporary, proper validation should be implemented
			if (resource == null) {
				return null;
			}
			return new AsyncResourceTemplateSpecification(resource.resource(),
					(exchange, req) -> Mono
						.fromCallable(() -> resource.readHandler().apply(new McpSyncServerExchange(exchange), req))
						.subscribeOn(Schedulers.boundedElastic()));
		}
	}

	/**
	 * Specification of a prompt template with its asynchronous handler function. Prompts
	 * provide structured templates for AI model interactions, supporting:
	 * <ul>
	 * <li>Consistent message formatting
	 * <li>Parameter substitution
	 * <li>Context injection
	 * <li>Response formatting
	 * <li>Instruction templating
	 * </ul>
	 *
	 * <p>
	 * Example prompt specification: <pre>{@code
	 * new McpServerFeatures.AsyncPromptSpecification(
	 *     new Prompt("analyze", "Code analysis template"),
	 *     (exchange, request) -> {
	 *         String code = request.getArguments().get("code");
	 *         return Mono.just(new GetPromptResult(
	 *             "Analyze this code:\n\n" + code + "\n\nProvide feedback on:"
	 *         ));
	 *     }
	 * )
	 * }</pre>
	 *
	 * @param prompt The prompt definition including name and description
	 * @param promptHandler The function that processes prompt requests and returns
	 * formatted templates. The function's first argument is an
	 * {@link McpAsyncServerExchange} upon which the server can interact with the
	 * connected client. The second arguments is a
	 * {@link io.modelcontextprotocol.spec.McpSchema.GetPromptRequest}.
	 */
	public record AsyncPromptSpecification(McpSchema.Prompt prompt,
			BiFunction<McpAsyncServerExchange, McpSchema.GetPromptRequest, Mono<McpSchema.GetPromptResult>> promptHandler) {

		static AsyncPromptSpecification fromSync(SyncPromptSpecification prompt) {
			// FIXME: This is temporary, proper validation should be implemented
			if (prompt == null) {
				return null;
			}
			return new AsyncPromptSpecification(prompt.prompt(),
					(exchange, req) -> Mono
						.fromCallable(() -> prompt.promptHandler().apply(new McpSyncServerExchange(exchange), req))
						.subscribeOn(Schedulers.boundedElastic()));
		}
	}

	/**
	 * Specification of a tool with its synchronous handler function. Tools are the
	 * primary way for MCP servers to expose functionality to AI models. Each tool
	 * represents a specific capability, such as:
	 * <ul>
	 * <li>Performing calculations
	 * <li>Accessing external APIs
	 * <li>Querying databases
	 * <li>Manipulating files
	 * <li>Executing system commands
	 * </ul>
	 *
	 * <p>
	 * Example tool specification: <pre>{@code
	 * new McpServerFeatures.SyncToolSpecification(
	 *     new Tool(
	 *         "calculator",
	 *         "Performs mathematical calculations",
	 *         new JsonSchemaObject()
	 *             .required("expression")
	 *             .property("expression", JsonSchemaType.STRING)
	 *     ),
	 *     (exchange, args) -> {
	 *         String expr = (String) args.get("expression");
	 *         return new CallToolResult("Result: " + evaluate(expr));
	 *     }
	 * )
	 * }</pre>
	 *
	 * @param tool The tool definition including name, description, and parameter schema
	 * @param call The function that implements the tool's logic, receiving arguments and
	 * returning results. The function's first argument is an
	 * {@link McpSyncServerExchange} upon which the server can interact with the connected
	 * client. The second arguments is a map of arguments passed to the tool.
	 */
	public record SyncToolSpecification(McpSchema.Tool tool,
			BiFunction<McpSyncServerExchange, Map<String, Object>, McpSchema.CallToolResult> call) {
	}

	/**
	 * Specification of a resource with its synchronous handler function. Resources
	 * provide context to AI models by exposing data such as:
	 * <ul>
	 * <li>File contents
	 * <li>Database records
	 * <li>API responses
	 * <li>System information
	 * <li>Application state
	 * </ul>
	 *
	 * <p>
	 * Example resource specification: <pre>{@code
	 * new McpServerFeatures.SyncResourceSpecification(
	 *     new Resource("docs", "Documentation files", "text/markdown"),
	 *     (exchange, request) -> {
	 *         String content = readFile(request.getPath());
	 *         return new ReadResourceResult(content);
	 *     }
	 * )
	 * }</pre>
	 *
	 * @param resource The resource definition including name, description, and MIME type
	 * @param readHandler The function that handles resource read requests. The function's
	 * first argument is an {@link McpSyncServerExchange} upon which the server can
	 * interact with the connected client. The second arguments is a
	 * {@link io.modelcontextprotocol.spec.McpSchema.ReadResourceRequest}.
	 */
	public record SyncResourceSpecification(McpSchema.Resource resource,
			BiFunction<McpSyncServerExchange, McpSchema.ReadResourceRequest, McpSchema.ReadResourceResult> readHandler) {
	}

	/**
	 * Specification of a resource template with its synchronous handler function.
	 * Resource templates provide context to AI models by exposing data such as:
	 * <ul>
	 * <li>File contents
	 * <li>Database records
	 * <li>API responses
	 * <li>System information
	 * <li>Application state
	 * </ul>
	 *
	 * <p>
	 * Example resource specification: <pre>{@code
	 * new McpServerFeatures.SyncResourceTemplateSpecification(
	 *     new ResourceTemplate("file:///{path}", "docs", "Documentation files", "text/markdown"),
	 *     (exchange, request) -> {
	 *         String content = readFile(request.getPath());
	 *         return new ReadResourceResult(content);
	 *     }
	 * )
	 * }</pre>
	 *
	 * @param resource The resource template definition including uriTemplate, name,
	 * description, and MIME type
	 * @param readHandler The function that handles resource read requests. The function's
	 * first argument is an {@link McpSyncServerExchange} upon which the server can
	 * interact with the connected client. The second arguments is a
	 * {@link io.modelcontextprotocol.spec.McpSchema.ReadResourceRequest}.
	 */
	public record SyncResourceTemplateSpecification(McpSchema.ResourceTemplate resource,
			BiFunction<McpSyncServerExchange, McpSchema.ReadResourceRequest, McpSchema.ReadResourceResult> readHandler) {
	}

	/**
	 * Specification of a prompt template with its synchronous handler function. Prompts
	 * provide structured templates for AI model interactions, supporting:
	 * <ul>
	 * <li>Consistent message formatting
	 * <li>Parameter substitution
	 * <li>Context injection
	 * <li>Response formatting
	 * <li>Instruction templating
	 * </ul>
	 *
	 * <p>
	 * Example prompt specification: <pre>{@code
	 * new McpServerFeatures.SyncPromptSpecification(
	 *     new Prompt("analyze", "Code analysis template"),
	 *     (exchange, request) -> {
	 *         String code = request.getArguments().get("code");
	 *         return new GetPromptResult(
	 *             "Analyze this code:\n\n" + code + "\n\nProvide feedback on:"
	 *         );
	 *     }
	 * )
	 * }</pre>
	 *
	 * @param prompt The prompt definition including name and description
	 * @param promptHandler The function that processes prompt requests and returns
	 * formatted templates. The function's first argument is an
	 * {@link McpSyncServerExchange} upon which the server can interact with the connected
	 * client. The second arguments is a
	 * {@link io.modelcontextprotocol.spec.McpSchema.GetPromptRequest}.
	 */
	public record SyncPromptSpecification(McpSchema.Prompt prompt,
			BiFunction<McpSyncServerExchange, McpSchema.GetPromptRequest, McpSchema.GetPromptResult> promptHandler) {
	}

}<|MERGE_RESOLUTION|>--- conflicted
+++ resolved
@@ -36,7 +36,6 @@
 	 * @param prompts The map of prompt specifications
 	 * @param rootsChangeConsumers The list of consumers that will be notified when the
 	 * roots list changes
-	 * @param instructions The server instructions text
 	 */
 	record Async(McpSchema.Implementation serverInfo, McpSchema.ServerCapabilities serverCapabilities,
 			List<McpServerFeatures.AsyncToolSpecification> tools, Map<String, AsyncResourceSpecification> resources,
@@ -55,7 +54,6 @@
 		 * @param prompts The map of prompt specifications
 		 * @param rootsChangeConsumers The list of consumers that will be notified when
 		 * the roots list changes
-		 * @param instructions The server instructions text
 		 */
 		Async(McpSchema.Implementation serverInfo, McpSchema.ServerCapabilities serverCapabilities,
 				List<McpServerFeatures.AsyncToolSpecification> tools, Map<String, AsyncResourceSpecification> resources,
@@ -123,13 +121,8 @@
 					.subscribeOn(Schedulers.boundedElastic()));
 			}
 
-<<<<<<< HEAD
 			return new Async(syncSpec.serverInfo(), syncSpec.serverCapabilities(), tools, resources, resourceTemplates,
-					prompts, rootChangeConsumers);
-=======
-			return new Async(syncSpec.serverInfo(), syncSpec.serverCapabilities(), tools, resources,
-					syncSpec.resourceTemplates(), prompts, rootChangeConsumers, syncSpec.instructions());
->>>>>>> eb4472dd
+					prompts, rootChangeConsumers, syncSpec.instructions());
 		}
 	}
 
