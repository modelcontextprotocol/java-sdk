--- conflicted
+++ resolved
@@ -192,11 +192,7 @@
 			throws ServletException, IOException {
 
 		String requestURI = request.getRequestURI();
-<<<<<<< HEAD
-		if (!sseEndpoint.equals(requestURI)) {
-=======
 		if (!requestURI.endsWith(sseEndpoint)) {
->>>>>>> 261554bb
 			response.sendError(HttpServletResponse.SC_NOT_FOUND);
 			return;
 		}
@@ -251,11 +247,7 @@
 		}
 
 		String requestURI = request.getRequestURI();
-<<<<<<< HEAD
-		if (!messageEndpoint.equals(requestURI)) {
-=======
 		if (!requestURI.endsWith(messageEndpoint)) {
->>>>>>> 261554bb
 			response.sendError(HttpServletResponse.SC_NOT_FOUND);
 			return;
 		}
