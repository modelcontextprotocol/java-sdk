--- conflicted
+++ resolved
@@ -61,11 +61,7 @@
 
 		<assert4j.version>3.27.6</assert4j.version>
 		<junit.version>5.10.2</junit.version>
-<<<<<<< HEAD
-		<mockito.version>5.2.0</mockito.version>
-=======
 		<mockito.version>5.20.0</mockito.version>
->>>>>>> 87bdf1ee
 		<testcontainers.version>1.20.4</testcontainers.version>
 		<byte-buddy.version>1.17.8</byte-buddy.version>
 		<toxiproxy.version>1.21.0</toxiproxy.version>
@@ -107,13 +103,10 @@
 	<modules>
 		<module>mcp-bom</module>
 		<module>mcp</module>
-<<<<<<< HEAD
 		<module>mcp-inmemory-transport</module>
-=======
         <module>mcp-core</module>
         <module>mcp-json-jackson2</module>
         <module>mcp-json</module>
->>>>>>> 87bdf1ee
 		<module>mcp-spring/mcp-spring-webflux</module>
 		<module>mcp-spring/mcp-spring-webmvc</module>
 		<module>mcp-test</module>
