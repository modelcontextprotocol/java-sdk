/*
 * Copyright 2024-2024 the original author or authors.
 */

package io.modelcontextprotocol.client;

import java.time.Duration;
import java.util.Map;
import java.util.Objects;
import java.util.concurrent.atomic.AtomicBoolean;
import java.util.concurrent.atomic.AtomicReference;
import java.util.function.Consumer;
import java.util.function.Function;

import io.modelcontextprotocol.spec.McpClientTransportProvider;
import io.modelcontextprotocol.spec.McpError;
import io.modelcontextprotocol.spec.McpSchema;
import io.modelcontextprotocol.spec.McpSchema.CallToolRequest;
import io.modelcontextprotocol.spec.McpSchema.ClientCapabilities;
import io.modelcontextprotocol.spec.McpSchema.CreateMessageRequest;
import io.modelcontextprotocol.spec.McpSchema.CreateMessageResult;
import io.modelcontextprotocol.spec.McpSchema.GetPromptRequest;
import io.modelcontextprotocol.spec.McpSchema.Prompt;
import io.modelcontextprotocol.spec.McpSchema.Resource;
import io.modelcontextprotocol.spec.McpSchema.Root;
import io.modelcontextprotocol.spec.McpSchema.SubscribeRequest;
import io.modelcontextprotocol.spec.McpSchema.Tool;
import io.modelcontextprotocol.spec.McpSchema.UnsubscribeRequest;
import io.modelcontextprotocol.spec.McpTransport;
import org.junit.jupiter.api.AfterEach;
import org.junit.jupiter.api.BeforeEach;
import org.junit.jupiter.api.Disabled;
import org.junit.jupiter.api.Test;
import reactor.core.publisher.Flux;
import reactor.core.publisher.Mono;
import reactor.test.StepVerifier;

import static org.assertj.core.api.Assertions.assertThat;
import static org.assertj.core.api.Assertions.assertThatCode;
import static org.assertj.core.api.Assertions.assertThatThrownBy;

/**
 * Test suite for the {@link McpAsyncClient} that can be used with different
 * {@link McpTransport} implementations.
 *
 * @author Christian Tzolov
 * @author Dariusz Jędrzejczyk
 */
public abstract class AbstractMcpAsyncClientTests {

	private static final String ECHO_TEST_MESSAGE = "Hello MCP Spring AI!";

	abstract protected McpClientTransportProvider createMcpClientTransportProvider();

	protected void onStart() {
	}

	protected void onClose() {
	}

	protected Duration getRequestTimeout() {
		return Duration.ofSeconds(14);
	}

	protected Duration getInitializationTimeout() {
		return Duration.ofSeconds(2);
	}

	McpAsyncClient client(McpClientTransportProvider transport) {
		return client(transport, Function.identity());
	}

	McpAsyncClient client(McpClientTransportProvider transport,
			Function<McpClient.AsyncSpec, McpClient.AsyncSpec> customizer) {
		AtomicReference<McpAsyncClient> client = new AtomicReference<>();

		assertThatCode(() -> {
			McpClient.AsyncSpec builder = McpClient.async(transport)
				.requestTimeout(getRequestTimeout())
				.initializationTimeout(getInitializationTimeout())
				.capabilities(ClientCapabilities.builder().roots(true).build());
			builder = customizer.apply(builder);
			client.set(builder.build());
		}).doesNotThrowAnyException();

		return client.get();
	}

	void withClient(McpClientTransportProvider transport, Consumer<McpAsyncClient> c) {
		withClient(transport, Function.identity(), c);
	}

	void withClient(McpClientTransportProvider transport, Function<McpClient.AsyncSpec, McpClient.AsyncSpec> customizer,
			Consumer<McpAsyncClient> c) {
		var client = client(transport, customizer);
		try {
			c.accept(client);
		}
		finally {
			StepVerifier.create(client.closeGracefully()).expectComplete().verify(Duration.ofSeconds(10));
		}
	}

	@BeforeEach
	void setUp() {
		onStart();
	}

	@AfterEach
	void tearDown() {
		onClose();
	}

	<T> void verifyInitializationTimeout(Function<McpAsyncClient, Mono<T>> operation, String action) {
		withClient(createMcpClientTransportProvider(), mcpAsyncClient -> {
			StepVerifier.withVirtualTime(() -> operation.apply(mcpAsyncClient))
				.expectSubscription()
				.thenAwait(getInitializationTimeout())
				.consumeErrorWith(e -> assertThat(e).isInstanceOf(McpError.class)
					.hasMessage("Client must be initialized before " + action))
				.verify();
		});
	}

	@Test
	void testConstructorWithInvalidArguments() {
		assertThatThrownBy(() -> McpClient.async(null).build()).isInstanceOf(IllegalArgumentException.class)
			.hasMessage("Transport must not be null");

		assertThatThrownBy(() -> McpClient.async(createMcpClientTransportProvider()).requestTimeout(null).build())
			.isInstanceOf(IllegalArgumentException.class)
			.hasMessage("Request timeout must not be null");
	}

	@Test
	void testListToolsWithoutInitialization() {
		verifyInitializationTimeout(client -> client.listTools(null), "listing tools");
	}

	@Test
	void testListTools() {
		withClient(createMcpClientTransportProvider(), mcpAsyncClient -> {
			StepVerifier.create(mcpAsyncClient.initialize().then(mcpAsyncClient.listTools(null)))
				.consumeNextWith(result -> {
					assertThat(result.tools()).isNotNull().isNotEmpty();

					Tool firstTool = result.tools().get(0);
					assertThat(firstTool.name()).isNotNull();
					assertThat(firstTool.description()).isNotNull();
				})
				.verifyComplete();
		});
	}

	@Test
	void testPingWithoutInitialization() {
		verifyInitializationTimeout(client -> client.ping(), "pinging the server");
	}

	@Test
	void testPing() {
		withClient(createMcpClientTransportProvider(), mcpAsyncClient -> {
			StepVerifier.create(mcpAsyncClient.initialize().then(mcpAsyncClient.ping()))
				.expectNextCount(1)
				.verifyComplete();
		});
	}

	@Test
	void testCallToolWithoutInitialization() {
		CallToolRequest callToolRequest = new CallToolRequest("echo", Map.of("message", ECHO_TEST_MESSAGE));
		verifyInitializationTimeout(client -> client.callTool(callToolRequest), "calling tools");
	}

	@Test
	void testCallTool() {
		withClient(createMcpClientTransportProvider(), mcpAsyncClient -> {
			CallToolRequest callToolRequest = new CallToolRequest("echo", Map.of("message", ECHO_TEST_MESSAGE));

			StepVerifier.create(mcpAsyncClient.initialize().then(mcpAsyncClient.callTool(callToolRequest)))
				.consumeNextWith(callToolResult -> {
					assertThat(callToolResult).isNotNull().satisfies(result -> {
						assertThat(result.content()).isNotNull();
						assertThat(result.isError()).isNull();
					});
				})
				.verifyComplete();
		});
	}

	@Test
	void testCallToolWithInvalidTool() {
		withClient(createMcpClientTransportProvider(), mcpAsyncClient -> {
			CallToolRequest invalidRequest = new CallToolRequest("nonexistent_tool",
					Map.of("message", ECHO_TEST_MESSAGE));

			StepVerifier.create(mcpAsyncClient.initialize().then(mcpAsyncClient.callTool(invalidRequest)))
				.consumeErrorWith(
						e -> assertThat(e).isInstanceOf(McpError.class).hasMessage("Unknown tool: nonexistent_tool"))
				.verify();
		});
	}

	@Test
	void testListResourcesWithoutInitialization() {
		verifyInitializationTimeout(client -> client.listResources(null), "listing resources");
	}

	@Test
	void testListResources() {
		withClient(createMcpClientTransportProvider(), mcpAsyncClient -> {
			StepVerifier.create(mcpAsyncClient.initialize().then(mcpAsyncClient.listResources(null)))
				.consumeNextWith(resources -> {
					assertThat(resources).isNotNull().satisfies(result -> {
						assertThat(result.resources()).isNotNull();

						if (!result.resources().isEmpty()) {
							Resource firstResource = result.resources().get(0);
							assertThat(firstResource.uri()).isNotNull();
							assertThat(firstResource.name()).isNotNull();
						}
					});
				})
				.verifyComplete();
		});
	}

	@Test
	void testMcpAsyncClientState() {
		withClient(createMcpClientTransportProvider(), mcpAsyncClient -> {
			assertThat(mcpAsyncClient).isNotNull();
		});
	}

	@Test
	void testListPromptsWithoutInitialization() {
		verifyInitializationTimeout(client -> client.listPrompts(null), "listing " + "prompts");
	}

	@Test
	void testListPrompts() {
		withClient(createMcpClientTransportProvider(), mcpAsyncClient -> {
			StepVerifier.create(mcpAsyncClient.initialize().then(mcpAsyncClient.listPrompts(null)))
				.consumeNextWith(prompts -> {
					assertThat(prompts).isNotNull().satisfies(result -> {
						assertThat(result.prompts()).isNotNull();

						if (!result.prompts().isEmpty()) {
							Prompt firstPrompt = result.prompts().get(0);
							assertThat(firstPrompt.name()).isNotNull();
							assertThat(firstPrompt.description()).isNotNull();
						}
					});
				})
				.verifyComplete();
		});
	}

	@Test
	void testGetPromptWithoutInitialization() {
		GetPromptRequest request = new GetPromptRequest("simple_prompt", Map.of());
		verifyInitializationTimeout(client -> client.getPrompt(request), "getting " + "prompts");
	}

	@Test
	void testGetPrompt() {
		withClient(createMcpClientTransportProvider(), mcpAsyncClient -> {
			StepVerifier
				.create(mcpAsyncClient.initialize()
					.then(mcpAsyncClient.getPrompt(new GetPromptRequest("simple_prompt", Map.of()))))
				.consumeNextWith(prompt -> {
					assertThat(prompt).isNotNull().satisfies(result -> {
						assertThat(result.messages()).isNotEmpty();
						assertThat(result.messages()).hasSize(1);
					});
				})
				.verifyComplete();
		});
	}

	@Test
	void testRootsListChangedWithoutInitialization() {
		verifyInitializationTimeout(client -> client.rootsListChangedNotification(),
				"sending roots list changed notification");
	}

	@Test
	void testRootsListChanged() {
		withClient(createMcpClientTransportProvider(), mcpAsyncClient -> {
			StepVerifier.create(mcpAsyncClient.initialize().then(mcpAsyncClient.rootsListChangedNotification()))
				.verifyComplete();
		});
	}

	@Test
	void testInitializeWithRootsListProviders() {
		withClient(createMcpClientTransportProvider(),
				builder -> builder.roots(new Root("file:///test/path", "test-root")), client -> {
					StepVerifier.create(client.initialize().then(client.closeGracefully())).verifyComplete();
				});
	}

	@Test
	void testAddRoot() {
		withClient(createMcpClientTransportProvider(), mcpAsyncClient -> {
			Root newRoot = new Root("file:///new/test/path", "new-test-root");
			StepVerifier.create(mcpAsyncClient.addRoot(newRoot)).verifyComplete();
		});
	}

	@Test
	void testAddRootWithNullValue() {
		withClient(createMcpClientTransportProvider(), mcpAsyncClient -> {
			StepVerifier.create(mcpAsyncClient.addRoot(null))
				.consumeErrorWith(e -> assertThat(e).isInstanceOf(McpError.class).hasMessage("Root must not be null"))
				.verify();
		});
	}

	@Test
	void testRemoveRoot() {
		withClient(createMcpClientTransportProvider(), mcpAsyncClient -> {
			Root root = new Root("file:///test/path/to/remove", "root-to-remove");
			StepVerifier.create(mcpAsyncClient.addRoot(root)).verifyComplete();

			StepVerifier.create(mcpAsyncClient.removeRoot(root.uri())).verifyComplete();
		});
	}

	@Test
	void testRemoveNonExistentRoot() {
		withClient(createMcpClientTransportProvider(), mcpAsyncClient -> {
			StepVerifier.create(mcpAsyncClient.removeRoot("nonexistent-uri"))
				.consumeErrorWith(e -> assertThat(e).isInstanceOf(McpError.class)
					.hasMessage("Root with uri 'nonexistent-uri' not found"))
				.verify();
		});
	}

	@Test
	@Disabled
	void testReadResource() {
		withClient(createMcpClientTransportProvider(), mcpAsyncClient -> {
			StepVerifier.create(mcpAsyncClient.listResources()).consumeNextWith(resources -> {
				if (!resources.resources().isEmpty()) {
					Resource firstResource = resources.resources().get(0);
					StepVerifier.create(mcpAsyncClient.readResource(firstResource)).consumeNextWith(result -> {
						assertThat(result).isNotNull();
						assertThat(result.contents()).isNotNull();
					}).verifyComplete();
				}
			}).verifyComplete();
		});
	}

	@Test
	void testListResourceTemplatesWithoutInitialization() {
		verifyInitializationTimeout(client -> client.listResourceTemplates(), "listing resource templates");
	}

	@Test
	void testListResourceTemplates() {
		withClient(createMcpClientTransportProvider(), mcpAsyncClient -> {
			StepVerifier.create(mcpAsyncClient.initialize().then(mcpAsyncClient.listResourceTemplates()))
				.consumeNextWith(result -> {
					assertThat(result).isNotNull();
					assertThat(result.resourceTemplates()).isNotNull();
				})
				.verifyComplete();
		});
	}

	// @Test
	void testResourceSubscription() {
		withClient(createMcpClientTransportProvider(), mcpAsyncClient -> {
			StepVerifier.create(mcpAsyncClient.listResources()).consumeNextWith(resources -> {
				if (!resources.resources().isEmpty()) {
					Resource firstResource = resources.resources().get(0);

					// Test subscribe
					StepVerifier.create(mcpAsyncClient.subscribeResource(new SubscribeRequest(firstResource.uri())))
						.verifyComplete();

					// Test unsubscribe
					StepVerifier.create(mcpAsyncClient.unsubscribeResource(new UnsubscribeRequest(firstResource.uri())))
						.verifyComplete();
				}
			}).verifyComplete();
		});
	}

	@Test
	void testNotificationHandlers() {
		AtomicBoolean toolsNotificationReceived = new AtomicBoolean(false);
		AtomicBoolean resourcesNotificationReceived = new AtomicBoolean(false);
		AtomicBoolean promptsNotificationReceived = new AtomicBoolean(false);

		withClient(createMcpClientTransportProvider(),
				builder -> builder
					.toolsChangeConsumer(tools -> Mono.fromRunnable(() -> toolsNotificationReceived.set(true)))
					.resourcesChangeConsumer(
							resources -> Mono.fromRunnable(() -> resourcesNotificationReceived.set(true)))
					.promptsChangeConsumer(prompts -> Mono.fromRunnable(() -> promptsNotificationReceived.set(true))),
				mcpAsyncClient -> {
					StepVerifier.create(mcpAsyncClient.initialize())
						.expectNextMatches(Objects::nonNull)
						.verifyComplete();
				});
	}

	@Test
	void testInitializeWithSamplingCapability() {
		ClientCapabilities capabilities = ClientCapabilities.builder().sampling().build();
		CreateMessageResult createMessageResult = CreateMessageResult.builder()
			.message("test")
			.model("test-model")
			.build();
		withClient(createMcpClientTransportProvider(),
				builder -> builder.capabilities(capabilities).sampling(request -> Mono.just(createMessageResult)),
				client -> {
					StepVerifier.create(client.initialize()).expectNextMatches(Objects::nonNull).verifyComplete();
				});
	}

	@Test
	void testInitializeWithAllCapabilities() {
		var capabilities = ClientCapabilities.builder()
			.experimental(Map.of("feature", "test"))
			.roots(true)
			.sampling()
			.build();

		Function<CreateMessageRequest, Mono<CreateMessageResult>> samplingHandler = request -> Mono
			.just(CreateMessageResult.builder().message("test").model("test-model").build());

		withClient(createMcpClientTransportProvider(),
				builder -> builder.capabilities(capabilities).sampling(samplingHandler), client ->

				StepVerifier.create(client.initialize()).assertNext(result -> {
					assertThat(result).isNotNull();
					assertThat(result.capabilities()).isNotNull();
				}).verifyComplete());
	}

	// ---------------------------------------
	// Logging Tests
	// ---------------------------------------

	@Test
	void testLoggingLevelsWithoutInitialization() {
		verifyInitializationTimeout(client -> client.setLoggingLevel(McpSchema.LoggingLevel.DEBUG),
				"setting logging level");
	}

	@Test
	void testLoggingLevels() {
<<<<<<< HEAD
		withClient(createMcpClientTransportProvider(), mcpAsyncClient -> {
			Mono<Void> testAllLevels = mcpAsyncClient.initialize().then(Mono.defer(() -> {
				Mono<Void> chain = Mono.empty();
				for (McpSchema.LoggingLevel level : McpSchema.LoggingLevel.values()) {
					chain = chain.then(mcpAsyncClient.setLoggingLevel(level));
				}
				return chain;
			}));

			StepVerifier.create(testAllLevels).verifyComplete();
=======
		withClient(createMcpTransport(), mcpAsyncClient -> {
			StepVerifier
				.create(mcpAsyncClient.initialize()
					.thenMany(Flux.fromArray(McpSchema.LoggingLevel.values()).flatMap(mcpAsyncClient::setLoggingLevel)))
				.verifyComplete();
>>>>>>> 2e953c81
		});
	}

	@Test
	void testLoggingConsumer() {
		AtomicBoolean logReceived = new AtomicBoolean(false);

		withClient(createMcpClientTransportProvider(),
				builder -> builder.loggingConsumer(notification -> Mono.fromRunnable(() -> logReceived.set(true))),
				client -> {
					StepVerifier.create(client.initialize()).expectNextMatches(Objects::nonNull).verifyComplete();
					StepVerifier.create(client.closeGracefully()).verifyComplete();

				});

	}

	@Test
	void testLoggingWithNullNotification() {
		withClient(createMcpClientTransportProvider(), mcpAsyncClient -> {
			StepVerifier.create(mcpAsyncClient.setLoggingLevel(null))
				.expectErrorMatches(error -> error.getMessage().contains("Logging level must not be null"))
				.verify();
		});
	}

}<|MERGE_RESOLUTION|>--- conflicted
+++ resolved
@@ -454,24 +454,11 @@
 
 	@Test
 	void testLoggingLevels() {
-<<<<<<< HEAD
-		withClient(createMcpClientTransportProvider(), mcpAsyncClient -> {
-			Mono<Void> testAllLevels = mcpAsyncClient.initialize().then(Mono.defer(() -> {
-				Mono<Void> chain = Mono.empty();
-				for (McpSchema.LoggingLevel level : McpSchema.LoggingLevel.values()) {
-					chain = chain.then(mcpAsyncClient.setLoggingLevel(level));
-				}
-				return chain;
-			}));
-
-			StepVerifier.create(testAllLevels).verifyComplete();
-=======
-		withClient(createMcpTransport(), mcpAsyncClient -> {
+		withClient(createMcpClientTransportProvider(), mcpAsyncClient -> {
 			StepVerifier
 				.create(mcpAsyncClient.initialize()
 					.thenMany(Flux.fromArray(McpSchema.LoggingLevel.values()).flatMap(mcpAsyncClient::setLoggingLevel)))
 				.verifyComplete();
->>>>>>> 2e953c81
 		});
 	}
 
