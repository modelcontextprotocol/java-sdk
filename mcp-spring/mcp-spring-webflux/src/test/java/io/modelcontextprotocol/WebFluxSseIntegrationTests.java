/*
 * Copyright 2024 - 2024 the original author or authors.
 */
package io.modelcontextprotocol;

import java.time.Duration;
import java.util.ArrayList;
import java.util.List;
import java.util.Map;
import java.util.concurrent.ConcurrentHashMap;
import java.util.concurrent.atomic.AtomicReference;
import java.util.function.Function;
import java.util.stream.Collectors;

import com.fasterxml.jackson.databind.ObjectMapper;
import io.modelcontextprotocol.client.McpClient;
import io.modelcontextprotocol.client.transport.HttpClientSseClientTransport;
import io.modelcontextprotocol.client.transport.WebFluxSseClientTransport;
import io.modelcontextprotocol.server.McpServer;
import io.modelcontextprotocol.server.McpServerFeatures;
import io.modelcontextprotocol.server.transport.WebFluxSseServerTransportProvider;
import io.modelcontextprotocol.spec.McpError;
import io.modelcontextprotocol.spec.McpSchema;
import io.modelcontextprotocol.spec.McpSchema.CallToolResult;
import io.modelcontextprotocol.spec.McpSchema.ClientCapabilities;
import io.modelcontextprotocol.spec.McpSchema.CreateMessageRequest;
import io.modelcontextprotocol.spec.McpSchema.CreateMessageResult;
import io.modelcontextprotocol.spec.McpSchema.InitializeResult;
import io.modelcontextprotocol.spec.McpSchema.ModelPreferences;
import io.modelcontextprotocol.spec.McpSchema.Role;
import io.modelcontextprotocol.spec.McpSchema.Root;
import io.modelcontextprotocol.spec.McpSchema.ServerCapabilities;
import io.modelcontextprotocol.spec.McpSchema.Tool;
import org.junit.jupiter.api.AfterEach;
import org.junit.jupiter.api.BeforeEach;
import org.junit.jupiter.params.ParameterizedTest;
import org.junit.jupiter.params.provider.ValueSource;
import reactor.core.publisher.Mono;
import reactor.netty.DisposableServer;
import reactor.netty.http.server.HttpServer;
import reactor.test.StepVerifier;

import org.springframework.http.server.reactive.HttpHandler;
import org.springframework.http.server.reactive.ReactorHttpHandlerAdapter;
import org.springframework.web.client.RestClient;
import org.springframework.web.reactive.function.client.WebClient;
import org.springframework.web.reactive.function.server.RouterFunctions;

import static org.assertj.core.api.Assertions.assertThat;
import static org.awaitility.Awaitility.await;
import static org.mockito.Mockito.mock;

class WebFluxSseIntegrationTests {

	private static final int PORT = TestUtil.findAvailablePort();

	private static final String CUSTOM_SSE_ENDPOINT = "/somePath/sse";

	private static final String CUSTOM_MESSAGE_ENDPOINT = "/otherPath/mcp/message";

	private DisposableServer httpServer;

	private WebFluxSseServerTransportProvider mcpServerTransportProvider;

	ConcurrentHashMap<String, McpClient.SyncSpec> clientBuilders = new ConcurrentHashMap<>();

	@BeforeEach
	public void before() {

		this.mcpServerTransportProvider = new WebFluxSseServerTransportProvider.Builder()
			.objectMapper(new ObjectMapper())
			.messageEndpoint(CUSTOM_MESSAGE_ENDPOINT)
			.sseEndpoint(CUSTOM_SSE_ENDPOINT)
			.build();

		HttpHandler httpHandler = RouterFunctions.toHttpHandler(mcpServerTransportProvider.getRouterFunction());
		ReactorHttpHandlerAdapter adapter = new ReactorHttpHandlerAdapter(httpHandler);
		this.httpServer = HttpServer.create().port(PORT).handle(adapter).bindNow();

		clientBuilders.put("httpclient",
				McpClient.sync(HttpClientSseClientTransport.builder("http://localhost:" + PORT)
					.sseEndpoint(CUSTOM_SSE_ENDPOINT)
					.build()));
		clientBuilders.put("webflux",
				McpClient
					.sync(WebFluxSseClientTransport.builder(WebClient.builder().baseUrl("http://localhost:" + PORT))
						.sseEndpoint(CUSTOM_SSE_ENDPOINT)
						.build()));

	}

	@AfterEach
	public void after() {
		if (httpServer != null) {
			httpServer.disposeNow();
		}
	}

	// ---------------------------------------
	// Sampling Tests
	// ---------------------------------------
	@ParameterizedTest(name = "{0} : {displayName} ")
	@ValueSource(strings = { "httpclient", "webflux" })
	void testCreateMessageWithoutSamplingCapabilities(String clientType) {

		var clientBuilder = clientBuilders.get(clientType);

		McpServerFeatures.AsyncToolSpecification tool = new McpServerFeatures.AsyncToolSpecification(
				new McpSchema.Tool("tool1", "tool1 description", emptyJsonSchema), (exchange, request) -> {

					exchange.createMessage(mock(McpSchema.CreateMessageRequest.class)).block();

					return Mono.just(mock(CallToolResult.class));
				});

		var server = McpServer.async(mcpServerTransportProvider).serverInfo("test-server", "1.0.0").tools(tool).build();

		try (var client = clientBuilder.clientInfo(new McpSchema.Implementation("Sample " + "client", "0.0.0"))
			.build();) {

			assertThat(client.initialize()).isNotNull();

			try {
				client.callTool(new McpSchema.CallToolRequest("tool1", Map.of()));
			}
			catch (McpError e) {
				assertThat(e).isInstanceOf(McpError.class)
					.hasMessage("Client must be configured with sampling capabilities");
			}
		}
		server.close();
	}

	@ParameterizedTest(name = "{0} : {displayName} ")
	@ValueSource(strings = { "httpclient", "webflux" })
	void testCreateMessageSuccess(String clientType) {

		var clientBuilder = clientBuilders.get(clientType);

		Function<CreateMessageRequest, CreateMessageResult> samplingHandler = request -> {
			assertThat(request.messages()).hasSize(1);
			assertThat(request.messages().get(0).content()).isInstanceOf(McpSchema.TextContent.class);

			return new CreateMessageResult(Role.USER, new McpSchema.TextContent("Test message"), "MockModelName",
					CreateMessageResult.StopReason.STOP_SEQUENCE);
		};

		CallToolResult callResponse = new McpSchema.CallToolResult(List.of(new McpSchema.TextContent("CALL RESPONSE")),
				null);

		McpServerFeatures.AsyncToolSpecification tool = new McpServerFeatures.AsyncToolSpecification(
				new McpSchema.Tool("tool1", "tool1 description", emptyJsonSchema), (exchange, request) -> {

					var craeteMessageRequest = McpSchema.CreateMessageRequest.builder()
						.messages(List.of(new McpSchema.SamplingMessage(McpSchema.Role.USER,
								new McpSchema.TextContent("Test message"))))
						.modelPreferences(ModelPreferences.builder()
							.hints(List.of())
							.costPriority(1.0)
							.speedPriority(1.0)
							.intelligencePriority(1.0)
							.build())
						.build();

					StepVerifier.create(exchange.createMessage(craeteMessageRequest)).consumeNextWith(result -> {
						assertThat(result).isNotNull();
						assertThat(result.role()).isEqualTo(Role.USER);
						assertThat(result.content()).isInstanceOf(McpSchema.TextContent.class);
						assertThat(((McpSchema.TextContent) result.content()).text()).isEqualTo("Test message");
						assertThat(result.model()).isEqualTo("MockModelName");
						assertThat(result.stopReason()).isEqualTo(CreateMessageResult.StopReason.STOP_SEQUENCE);
					}).verifyComplete();

					return Mono.just(callResponse);
				});

		var mcpServer = McpServer.async(mcpServerTransportProvider)
			.serverInfo("test-server", "1.0.0")
			.tools(tool)
			.build();

		try (var mcpClient = clientBuilder.clientInfo(new McpSchema.Implementation("Sample client", "0.0.0"))
			.capabilities(ClientCapabilities.builder().sampling().build())
			.sampling(samplingHandler)
			.build()) {

			InitializeResult initResult = mcpClient.initialize();
			assertThat(initResult).isNotNull();

<<<<<<< HEAD
		assertThat(response).isNotNull().isEqualTo(callResponse);
=======
			CallToolResult response = mcpClient.callTool(new McpSchema.CallToolRequest("tool1", Map.of()));
>>>>>>> 63724f17

			assertThat(response).isNotNull();
			assertThat(response).isEqualTo(callResponse);
		}
		mcpServer.close();
	}

	// ---------------------------------------
	// Roots Tests
	// ---------------------------------------
	@ParameterizedTest(name = "{0} : {displayName} ")
	@ValueSource(strings = { "httpclient", "webflux" })
	void testRootsSuccess(String clientType) {
		var clientBuilder = clientBuilders.get(clientType);

		List<Root> roots = List.of(new Root("uri1://", "root1"), new Root("uri2://", "root2"));

		AtomicReference<List<Root>> rootsRef = new AtomicReference<>();

		var mcpServer = McpServer.sync(mcpServerTransportProvider)
			.rootsChangeHandler((exchange, rootsUpdate) -> rootsRef.set(rootsUpdate))
			.build();

		try (var mcpClient = clientBuilder.capabilities(ClientCapabilities.builder().roots(true).build())
			.roots(roots)
			.build()) {

			InitializeResult initResult = mcpClient.initialize();
			assertThat(initResult).isNotNull();

			assertThat(rootsRef.get()).isNull();

			mcpClient.rootsListChangedNotification();

			await().atMost(Duration.ofSeconds(5)).untilAsserted(() -> {
				assertThat(rootsRef.get()).containsAll(roots);
			});

			// Remove a root
			mcpClient.removeRoot(roots.get(0).uri());

			await().atMost(Duration.ofSeconds(5)).untilAsserted(() -> {
				assertThat(rootsRef.get()).containsAll(List.of(roots.get(1)));
			});

			// Add a new root
			var root3 = new Root("uri3://", "root3");
			mcpClient.addRoot(root3);

			await().atMost(Duration.ofSeconds(5)).untilAsserted(() -> {
				assertThat(rootsRef.get()).containsAll(List.of(roots.get(1), root3));
			});
		}

		mcpServer.close();
	}

	@ParameterizedTest(name = "{0} : {displayName} ")
	@ValueSource(strings = { "httpclient", "webflux" })
	void testRootsWithoutCapability(String clientType) {

		var clientBuilder = clientBuilders.get(clientType);

		McpServerFeatures.SyncToolSpecification tool = new McpServerFeatures.SyncToolSpecification(
				new McpSchema.Tool("tool1", "tool1 description", emptyJsonSchema), (exchange, request) -> {

					exchange.listRoots(); // try to list roots

					return mock(CallToolResult.class);
				});

		var mcpServer = McpServer.sync(mcpServerTransportProvider).rootsChangeHandler((exchange, rootsUpdate) -> {
		}).tools(tool).build();

		try (
				// Create client without roots capability
				var mcpClient = clientBuilder.capabilities(ClientCapabilities.builder().build()).build()) {

			assertThat(mcpClient.initialize()).isNotNull();

			// Attempt to list roots should fail
			try {
				mcpClient.callTool(new McpSchema.CallToolRequest("tool1", Map.of()));
			}
			catch (McpError e) {
				assertThat(e).isInstanceOf(McpError.class).hasMessage("Roots not supported");
			}
		}

		mcpServer.close();
	}

	@ParameterizedTest(name = "{0} : {displayName} ")
	@ValueSource(strings = { "httpclient", "webflux" })
	void testRootsNotifciationWithEmptyRootsList(String clientType) {
		var clientBuilder = clientBuilders.get(clientType);

		AtomicReference<List<Root>> rootsRef = new AtomicReference<>();

		var mcpServer = McpServer.sync(mcpServerTransportProvider)
			.rootsChangeHandler((exchange, rootsUpdate) -> rootsRef.set(rootsUpdate))
			.build();

		try (var mcpClient = clientBuilder.capabilities(ClientCapabilities.builder().roots(true).build())
			.roots(List.of()) // Empty roots list
			.build()) {

			assertThat(mcpClient.initialize()).isNotNull();

			mcpClient.rootsListChangedNotification();

			await().atMost(Duration.ofSeconds(5)).untilAsserted(() -> {
				assertThat(rootsRef.get()).isEmpty();
			});
		}

		mcpServer.close();
	}

	@ParameterizedTest(name = "{0} : {displayName} ")
	@ValueSource(strings = { "httpclient", "webflux" })
	void testRootsWithMultipleHandlers(String clientType) {

		var clientBuilder = clientBuilders.get(clientType);

		List<Root> roots = List.of(new Root("uri1://", "root1"));

		AtomicReference<List<Root>> rootsRef1 = new AtomicReference<>();
		AtomicReference<List<Root>> rootsRef2 = new AtomicReference<>();

		var mcpServer = McpServer.sync(mcpServerTransportProvider)
			.rootsChangeHandler((exchange, rootsUpdate) -> rootsRef1.set(rootsUpdate))
			.rootsChangeHandler((exchange, rootsUpdate) -> rootsRef2.set(rootsUpdate))
			.build();

		try (var mcpClient = clientBuilder.capabilities(ClientCapabilities.builder().roots(true).build())
			.roots(roots)
			.build()) {

			InitializeResult initResult = mcpClient.initialize();
			assertThat(initResult).isNotNull();

			mcpClient.rootsListChangedNotification();

			await().atMost(Duration.ofSeconds(5)).untilAsserted(() -> {
				assertThat(rootsRef1.get()).containsAll(roots);
				assertThat(rootsRef2.get()).containsAll(roots);
			});
		}

		mcpServer.close();
	}

	@ParameterizedTest(name = "{0} : {displayName} ")
	@ValueSource(strings = { "httpclient", "webflux" })
	void testRootsServerCloseWithActiveSubscription(String clientType) {

		var clientBuilder = clientBuilders.get(clientType);

		List<Root> roots = List.of(new Root("uri1://", "root1"));

		AtomicReference<List<Root>> rootsRef = new AtomicReference<>();

		var mcpServer = McpServer.sync(mcpServerTransportProvider)
			.rootsChangeHandler((exchange, rootsUpdate) -> rootsRef.set(rootsUpdate))
			.build();

		try (var mcpClient = clientBuilder.capabilities(ClientCapabilities.builder().roots(true).build())
			.roots(roots)
			.build()) {

			InitializeResult initResult = mcpClient.initialize();
			assertThat(initResult).isNotNull();

			mcpClient.rootsListChangedNotification();

			await().atMost(Duration.ofSeconds(5)).untilAsserted(() -> {
				assertThat(rootsRef.get()).containsAll(roots);
			});
		}

		mcpServer.close();
	}

	// ---------------------------------------
	// Tools Tests
	// ---------------------------------------

	String emptyJsonSchema = """
			{
			"$schema": "http://json-schema.org/draft-07/schema#",
			"type": "object",
			"properties": {}
			}
			""";

	@ParameterizedTest(name = "{0} : {displayName} ")
	@ValueSource(strings = { "httpclient", "webflux" })
	void testToolCallSuccess(String clientType) {

		var clientBuilder = clientBuilders.get(clientType);

		var callResponse = new McpSchema.CallToolResult(List.of(new McpSchema.TextContent("CALL RESPONSE")), null);
		McpServerFeatures.SyncToolSpecification tool1 = new McpServerFeatures.SyncToolSpecification(
				new McpSchema.Tool("tool1", "tool1 description", emptyJsonSchema), (exchange, request) -> {
					// perform a blocking call to a remote service
					String response = RestClient.create()
						.get()
						.uri("https://raw.githubusercontent.com/modelcontextprotocol/java-sdk/refs/heads/main/README.md")
						.retrieve()
						.body(String.class);
					assertThat(response).isNotBlank();
					return callResponse;
				});

		var mcpServer = McpServer.sync(mcpServerTransportProvider)
			.capabilities(ServerCapabilities.builder().tools(true).build())
			.tools(tool1)
			.build();

		try (var mcpClient = clientBuilder.build()) {

			InitializeResult initResult = mcpClient.initialize();
			assertThat(initResult).isNotNull();

			assertThat(mcpClient.listTools().tools()).contains(tool1.tool());

			CallToolResult response = mcpClient.callTool(new McpSchema.CallToolRequest("tool1", Map.of()));

<<<<<<< HEAD
		assertThat(response).isNotNull().isEqualTo(callResponse);
=======
			assertThat(response).isNotNull();
			assertThat(response).isEqualTo(callResponse);
		}
>>>>>>> 63724f17

		mcpServer.close();
	}

	@ParameterizedTest(name = "{0} : {displayName} ")
	@ValueSource(strings = { "httpclient", "webflux" })
	void testToolListChangeHandlingSuccess(String clientType) {

		var clientBuilder = clientBuilders.get(clientType);

		var callResponse = new McpSchema.CallToolResult(List.of(new McpSchema.TextContent("CALL RESPONSE")), null);
		McpServerFeatures.SyncToolSpecification tool1 = new McpServerFeatures.SyncToolSpecification(
				new McpSchema.Tool("tool1", "tool1 description", emptyJsonSchema), (exchange, request) -> {
					// perform a blocking call to a remote service
					String response = RestClient.create()
						.get()
						.uri("https://raw.githubusercontent.com/modelcontextprotocol/java-sdk/refs/heads/main/README.md")
						.retrieve()
						.body(String.class);
					assertThat(response).isNotBlank();
					return callResponse;
				});

		AtomicReference<List<Tool>> rootsRef = new AtomicReference<>();

		var mcpServer = McpServer.sync(mcpServerTransportProvider)
			.capabilities(ServerCapabilities.builder().tools(true).build())
			.tools(tool1)
			.build();

		try (var mcpClient = clientBuilder.toolsChangeConsumer(toolsUpdate -> {
			// perform a blocking call to a remote service
			String response = RestClient.create()
				.get()
				.uri("https://raw.githubusercontent.com/modelcontextprotocol/java-sdk/refs/heads/main/README.md")
				.retrieve()
				.body(String.class);
			assertThat(response).isNotBlank();
			rootsRef.set(toolsUpdate);
		}).build()) {

			InitializeResult initResult = mcpClient.initialize();
			assertThat(initResult).isNotNull();

			assertThat(rootsRef.get()).isNull();

			assertThat(mcpClient.listTools().tools()).contains(tool1.tool());

			mcpServer.notifyToolsListChanged();

			await().atMost(Duration.ofSeconds(5)).untilAsserted(() -> {
				assertThat(rootsRef.get()).containsAll(List.of(tool1.tool()));
			});

			// Remove a tool
			mcpServer.removeTool("tool1");

			await().atMost(Duration.ofSeconds(5)).untilAsserted(() -> {
				assertThat(rootsRef.get()).isEmpty();
			});

			// Add a new tool
			McpServerFeatures.SyncToolSpecification tool2 = new McpServerFeatures.SyncToolSpecification(
					new McpSchema.Tool("tool2", "tool2 description", emptyJsonSchema),
					(exchange, request) -> callResponse);

			mcpServer.addTool(tool2);

			await().atMost(Duration.ofSeconds(5)).untilAsserted(() -> {
				assertThat(rootsRef.get()).containsAll(List.of(tool2.tool()));
			});
		}

		mcpServer.close();
	}

	@ParameterizedTest(name = "{0} : {displayName} ")
	@ValueSource(strings = { "httpclient", "webflux" })
	void testInitialize(String clientType) {

		var clientBuilder = clientBuilders.get(clientType);

		var mcpServer = McpServer.sync(mcpServerTransportProvider).build();

		try (var mcpClient = clientBuilder.build()) {
			InitializeResult initResult = mcpClient.initialize();
			assertThat(initResult).isNotNull();
		}

		mcpServer.close();
	}

	// ---------------------------------------
	// Logging Tests
	// ---------------------------------------

	@ParameterizedTest(name = "{0} : {displayName} ")
	@ValueSource(strings = { "httpclient", "webflux" })
	void testLoggingNotification(String clientType) {
		// Create a list to store received logging notifications
		List<McpSchema.LoggingMessageNotification> receivedNotifications = new ArrayList<>();

		var clientBuilder = clientBuilders.get(clientType);

		// Create server with a tool that sends logging notifications
		McpServerFeatures.AsyncToolSpecification tool = new McpServerFeatures.AsyncToolSpecification(
				new McpSchema.Tool("logging-test", "Test logging notifications", emptyJsonSchema),
				(exchange, request) -> {

					// Create and send notifications with different levels

				//@formatter:off
					return exchange // This should be filtered out (DEBUG < NOTICE)
						.loggingNotification(McpSchema.LoggingMessageNotification.builder()
								.level(McpSchema.LoggingLevel.DEBUG)
								.logger("test-logger")
								.data("Debug message")
								.build())
					.then(exchange // This should be sent (NOTICE >= NOTICE)
						.loggingNotification(McpSchema.LoggingMessageNotification.builder()
								.level(McpSchema.LoggingLevel.NOTICE)
								.logger("test-logger")
								.data("Notice message")
								.build()))
					.then(exchange // This should be sent (ERROR > NOTICE)
						.loggingNotification(McpSchema.LoggingMessageNotification.builder()
							.level(McpSchema.LoggingLevel.ERROR)
							.logger("test-logger")
							.data("Error message")
							.build()))
					.then(exchange // This should be filtered out (INFO < NOTICE)
						.loggingNotification(McpSchema.LoggingMessageNotification.builder()
								.level(McpSchema.LoggingLevel.INFO)
								.logger("test-logger")
								.data("Another info message")
								.build()))
					.then(exchange // This should be sent (ERROR >= NOTICE)
						.loggingNotification(McpSchema.LoggingMessageNotification.builder()
								.level(McpSchema.LoggingLevel.ERROR)
								.logger("test-logger")
								.data("Another error message")
								.build()))
					.thenReturn(new CallToolResult("Logging test completed", false));
					//@formatter:on
				});

		var mcpServer = McpServer.async(mcpServerTransportProvider)
			.serverInfo("test-server", "1.0.0")
			.capabilities(ServerCapabilities.builder().logging().tools(true).build())
			.tools(tool)
			.build();

		try (
				// Create client with logging notification handler
				var mcpClient = clientBuilder.loggingConsumer(notification -> {
					receivedNotifications.add(notification);
				}).build()) {

			// Initialize client
			InitializeResult initResult = mcpClient.initialize();
			assertThat(initResult).isNotNull();

			// Set minimum logging level to NOTICE
			mcpClient.setLoggingLevel(McpSchema.LoggingLevel.NOTICE);

			// Call the tool that sends logging notifications
			CallToolResult result = mcpClient.callTool(new McpSchema.CallToolRequest("logging-test", Map.of()));
			assertThat(result).isNotNull();
			assertThat(result.content().get(0)).isInstanceOf(McpSchema.TextContent.class);
			assertThat(((McpSchema.TextContent) result.content().get(0)).text()).isEqualTo("Logging test completed");

			// Wait for notifications to be processed
			await().atMost(Duration.ofSeconds(5)).untilAsserted(() -> {

				// Should have received 3 notifications (1 NOTICE and 2 ERROR)
				assertThat(receivedNotifications).hasSize(3);

				Map<String, McpSchema.LoggingMessageNotification> notificationMap = receivedNotifications.stream()
					.collect(Collectors.toMap(n -> n.data(), n -> n));

				// First notification should be NOTICE level
				assertThat(notificationMap.get("Notice message").level()).isEqualTo(McpSchema.LoggingLevel.NOTICE);
				assertThat(notificationMap.get("Notice message").logger()).isEqualTo("test-logger");
				assertThat(notificationMap.get("Notice message").data()).isEqualTo("Notice message");

				// Second notification should be ERROR level
				assertThat(notificationMap.get("Error message").level()).isEqualTo(McpSchema.LoggingLevel.ERROR);
				assertThat(notificationMap.get("Error message").logger()).isEqualTo("test-logger");
				assertThat(notificationMap.get("Error message").data()).isEqualTo("Error message");

				// Third notification should be ERROR level
				assertThat(notificationMap.get("Another error message").level())
					.isEqualTo(McpSchema.LoggingLevel.ERROR);
				assertThat(notificationMap.get("Another error message").logger()).isEqualTo("test-logger");
				assertThat(notificationMap.get("Another error message").data()).isEqualTo("Another error message");
			});
		}
		mcpServer.close();
	}

}<|MERGE_RESOLUTION|>--- conflicted
+++ resolved
@@ -187,14 +187,9 @@
 			InitializeResult initResult = mcpClient.initialize();
 			assertThat(initResult).isNotNull();
 
-<<<<<<< HEAD
-		assertThat(response).isNotNull().isEqualTo(callResponse);
-=======
 			CallToolResult response = mcpClient.callTool(new McpSchema.CallToolRequest("tool1", Map.of()));
->>>>>>> 63724f17
-
-			assertThat(response).isNotNull();
-			assertThat(response).isEqualTo(callResponse);
+
+			assertThat(response).isNotNull().isEqualTo(callResponse);
 		}
 		mcpServer.close();
 	}
@@ -421,13 +416,8 @@
 
 			CallToolResult response = mcpClient.callTool(new McpSchema.CallToolRequest("tool1", Map.of()));
 
-<<<<<<< HEAD
-		assertThat(response).isNotNull().isEqualTo(callResponse);
-=======
-			assertThat(response).isNotNull();
-			assertThat(response).isEqualTo(callResponse);
-		}
->>>>>>> 63724f17
+			assertThat(response).isNotNull().isEqualTo(callResponse);
+		}
 
 		mcpServer.close();
 	}
