--- conflicted
+++ resolved
@@ -26,6 +26,7 @@
 import java.util.stream.Collectors;
 import java.util.stream.Stream;
 
+import net.javacrumbs.jsonunit.core.Option;
 import org.junit.jupiter.api.AfterEach;
 import org.junit.jupiter.api.BeforeEach;
 import org.junit.jupiter.params.ParameterizedTest;
@@ -48,15 +49,6 @@
 import io.modelcontextprotocol.server.transport.WebFluxSseServerTransportProvider;
 import io.modelcontextprotocol.spec.McpError;
 import io.modelcontextprotocol.spec.McpSchema;
-<<<<<<< HEAD
-import io.modelcontextprotocol.spec.McpSchema.*;
-import org.junit.jupiter.api.AfterEach;
-import org.junit.jupiter.api.BeforeEach;
-import org.junit.jupiter.params.ParameterizedTest;
-import org.junit.jupiter.params.provider.Arguments;
-import org.junit.jupiter.params.provider.MethodSource;
-import org.junit.jupiter.params.provider.ValueSource;
-=======
 import io.modelcontextprotocol.spec.McpSchema.CallToolResult;
 import io.modelcontextprotocol.spec.McpSchema.ClientCapabilities;
 import io.modelcontextprotocol.spec.McpSchema.CompleteRequest;
@@ -74,24 +66,19 @@
 import io.modelcontextprotocol.spec.McpSchema.Root;
 import io.modelcontextprotocol.spec.McpSchema.ServerCapabilities;
 import io.modelcontextprotocol.spec.McpSchema.Tool;
-import net.javacrumbs.jsonunit.core.Option;
->>>>>>> 333a60b3
+
+import org.junit.jupiter.params.provider.Arguments;
+import org.junit.jupiter.params.provider.MethodSource;
+
 import reactor.core.publisher.Mono;
 import reactor.netty.DisposableServer;
 import reactor.netty.http.server.HttpServer;
 import reactor.test.StepVerifier;
 
-<<<<<<< HEAD
 import static io.modelcontextprotocol.spec.McpSchema.ErrorCodes.INVALID_PARAMS;
-import static org.assertj.core.api.Assertions.assertThat;
-import static org.assertj.core.api.Assertions.assertThatExceptionOfType;
+
 import static org.assertj.core.api.Assertions.assertThatThrownBy;
-import static org.assertj.core.api.Assertions.assertWith;
-import static org.awaitility.Awaitility.await;
-import static org.mockito.Mockito.mock;
-
-=======
->>>>>>> 333a60b3
+
 class WebFluxSseIntegrationTests {
 
 	private static final int PORT = TestUtil.findAvailablePort();
@@ -346,18 +333,16 @@
 		CallToolResult callResponse = new McpSchema.CallToolResult(List.of(new McpSchema.TextContent("CALL RESPONSE")),
 				null);
 
-		McpServerFeatures.AsyncToolSpecification tool = McpServerFeatures.AsyncToolSpecification.builder()
-			.tool(new McpSchema.Tool("tool1", "tool1 description", emptyJsonSchema))
-			.callHandler((exchange, request) -> {
-
-				var craeteMessageRequest = McpSchema.CreateMessageRequest.builder()
-					.messages(List.of(new McpSchema.SamplingMessage(McpSchema.Role.USER,
-							new McpSchema.TextContent("Test message"))))
-					.build();
-
-				return exchange.createMessage(craeteMessageRequest).thenReturn(callResponse);
-			})
-			.build();
+		McpServerFeatures.AsyncToolSpecification tool = new McpServerFeatures.AsyncToolSpecification(
+				new McpSchema.Tool("tool1", "tool1 description", emptyJsonSchema), (exchange, request) -> {
+
+					var craeteMessageRequest = McpSchema.CreateMessageRequest.builder()
+						.messages(List.of(new McpSchema.SamplingMessage(McpSchema.Role.USER,
+								new McpSchema.TextContent("Test message"))))
+						.build();
+
+					return exchange.createMessage(craeteMessageRequest).thenReturn(callResponse);
+				});
 
 		var mcpServer = McpServer.async(mcpServerTransportProvider)
 			.requestTimeout(Duration.ofSeconds(1))
@@ -1224,127 +1209,6 @@
 	}
 
 	// ---------------------------------------
-<<<<<<< HEAD
-	// Tests for Paginated Prompt List Results
-	// ---------------------------------------
-
-	@ParameterizedTest(name = "{0} ({1}) : {displayName} ")
-	@MethodSource("providePaginationTestParams")
-	void testListPromptsSuccess(String clientType, int availableElements) {
-
-		var clientBuilder = clientBuilders.get(clientType);
-
-		// Setup list of prompts
-		List<McpServerFeatures.SyncPromptSpecification> prompts = new ArrayList<>();
-
-		for (int i = 0; i < availableElements; i++) {
-			var mock = new McpSchema.Prompt("test-prompt-" + i, "Test Prompt Description",
-					List.of(new McpSchema.PromptArgument("arg1", "Test argument", true)));
-			var spec = new McpServerFeatures.SyncPromptSpecification(mock, null);
-
-			prompts.add(spec);
-		}
-
-		var mcpServer = McpServer.sync(mcpServerTransportProvider)
-			.capabilities(ServerCapabilities.builder().prompts(true).build())
-			.prompts(prompts)
-			.build();
-
-		try (var mcpClient = clientBuilder.build()) {
-
-			InitializeResult initResult = mcpClient.initialize();
-			assertThat(initResult).isNotNull();
-
-			var returnedElements = new HashSet<String>();
-
-			var hasEntries = true;
-			String nextCursor = null;
-
-			while (hasEntries) {
-				var res = mcpClient.listPrompts(nextCursor);
-
-				res.prompts().forEach(e -> returnedElements.add(e.name())); // store
-																			// unique
-																			// attribute
-
-				nextCursor = res.nextCursor();
-
-				if (nextCursor == null) {
-					hasEntries = false;
-				}
-			}
-
-			assertThat(returnedElements.size()).isEqualTo(availableElements);
-
-		}
-
-		mcpServer.close();
-	}
-
-	@ParameterizedTest(name = "{0} : {displayName} ")
-	@ValueSource(strings = { "httpclient", "webflux" })
-	void testListPromptsCursorInvalidListChanged(String clientType) {
-
-		var clientBuilder = clientBuilders.get(clientType);
-
-		// Setup list of prompts
-		var pageSize = 10;
-		List<McpServerFeatures.SyncPromptSpecification> prompts = new ArrayList<>();
-
-		for (int i = 0; i <= pageSize; i++) {
-			var mock = new McpSchema.Prompt("test-prompt-" + i, "Test Prompt Description",
-					List.of(new McpSchema.PromptArgument("arg1", "Test argument", true)));
-			var spec = new McpServerFeatures.SyncPromptSpecification(mock, null);
-
-			prompts.add(spec);
-		}
-
-		var mcpServer = McpServer.sync(mcpServerTransportProvider)
-			.capabilities(ServerCapabilities.builder().prompts(true).build())
-			.prompts(prompts)
-			.build();
-
-		try (var mcpClient = clientBuilder.build()) {
-
-			InitializeResult initResult = mcpClient.initialize();
-			assertThat(initResult).isNotNull();
-
-			var res = mcpClient.listPrompts(null);
-
-			// Change list
-			var mock = new McpSchema.Prompt("test-prompt-xyz", "Test Prompt Description",
-					List.of(new McpSchema.PromptArgument("arg1", "Test argument", true)));
-
-			mcpServer.addPrompt(new McpServerFeatures.SyncPromptSpecification(mock, null));
-
-			assertThatThrownBy(() -> mcpClient.listPrompts(res.nextCursor())).isInstanceOf(McpError.class)
-				.hasMessage("Invalid cursor")
-				.satisfies(exception -> {
-					var error = (McpError) exception;
-					assertThat(error.getJsonRpcError().code()).isEqualTo(INVALID_PARAMS);
-					assertThat(error.getJsonRpcError().message()).isEqualTo("Invalid cursor");
-				});
-
-		}
-
-		mcpServer.close();
-	}
-
-	@ParameterizedTest(name = "{0} : {displayName} ")
-	@ValueSource(strings = { "httpclient", "webflux" })
-	void testListPromptsInvalidCursor(String clientType) {
-
-		var clientBuilder = clientBuilders.get(clientType);
-
-		var mock = new McpSchema.Prompt("test-prompt", "Test Prompt Description",
-				List.of(new McpSchema.PromptArgument("arg1", "Test argument", true)));
-
-		var spec = new McpServerFeatures.SyncPromptSpecification(mock, null);
-
-		var mcpServer = McpServer.sync(mcpServerTransportProvider)
-			.capabilities(ServerCapabilities.builder().prompts(true).build())
-			.prompts(spec)
-=======
 	// Ping Tests
 	// ---------------------------------------
 	@ParameterizedTest(name = "{0} : {displayName} ")
@@ -1381,80 +1245,10 @@
 			.serverInfo("test-server", "1.0.0")
 			.capabilities(ServerCapabilities.builder().tools(true).build())
 			.tools(tool)
->>>>>>> 333a60b3
 			.build();
 
 		try (var mcpClient = clientBuilder.build()) {
 
-<<<<<<< HEAD
-			InitializeResult initResult = mcpClient.initialize();
-			assertThat(initResult).isNotNull();
-
-			assertThatThrownBy(() -> mcpClient.listPrompts("INVALID")).isInstanceOf(McpError.class)
-				.hasMessage("Invalid cursor")
-				.satisfies(exception -> {
-					var error = (McpError) exception;
-					assertThat(error.getJsonRpcError().code()).isEqualTo(INVALID_PARAMS);
-					assertThat(error.getJsonRpcError().message()).isEqualTo("Invalid cursor");
-				});
-
-		}
-
-		mcpServer.close();
-	}
-
-	// ---------------------------------------
-	// Tests for Paginated Resources List Results
-	// ---------------------------------------
-
-	@ParameterizedTest(name = "{0} ({1}) : {displayName} ")
-	@MethodSource("providePaginationTestParams")
-	void testListResourcesSuccess(String clientType, int availableElements) {
-
-		var clientBuilder = clientBuilders.get(clientType);
-
-		// Setup list of prompts
-		List<McpServerFeatures.SyncResourceSpecification> resources = new ArrayList<>();
-
-		for (int i = 0; i < availableElements; i++) {
-			var mock = new McpSchema.Resource("file://example-" + i + ".txt", "test-resource",
-					"Test Resource Description", "application/octet-stream", null);
-			var spec = new McpServerFeatures.SyncResourceSpecification(mock, null);
-
-			resources.add(spec);
-		}
-
-		var mcpServer = McpServer.sync(mcpServerTransportProvider)
-			.capabilities(ServerCapabilities.builder().resources(true, true).build())
-			.resources(resources)
-			.build();
-
-		try (var mcpClient = clientBuilder.build()) {
-
-			InitializeResult initResult = mcpClient.initialize();
-			assertThat(initResult).isNotNull();
-
-			var returnedElements = new HashSet<String>();
-
-			var hasEntries = true;
-			String nextCursor = null;
-
-			while (hasEntries) {
-				var res = mcpClient.listResources(nextCursor);
-
-				res.resources().forEach(e -> returnedElements.add(e.uri())); // store
-																				// unique
-																				// attribute
-
-				nextCursor = res.nextCursor();
-
-				if (nextCursor == null) {
-					hasEntries = false;
-				}
-			}
-
-			assertThat(returnedElements.size()).isEqualTo(availableElements);
-=======
 			// Initialize client
 			InitializeResult initResult = mcpClient.initialize();
 			assertThat(initResult).isNotNull();
@@ -1539,7 +1333,6 @@
 				.isObject()
 				.isEqualTo(json("""
 						{"result":5.0,"operation":"2 + 3","timestamp":"2024-01-01T10:00:00Z"}"""));
->>>>>>> 333a60b3
 		}
 
 		mcpServer.close();
@@ -1547,49 +1340,6 @@
 
 	@ParameterizedTest(name = "{0} : {displayName} ")
 	@ValueSource(strings = { "httpclient", "webflux" })
-<<<<<<< HEAD
-	void testListResourcesCursorInvalidListChanged(String clientType) {
-
-		var clientBuilder = clientBuilders.get(clientType);
-
-		// Setup list of prompts
-		var pageSize = 10;
-		List<McpServerFeatures.SyncResourceSpecification> resources = new ArrayList<>();
-
-		for (int i = 0; i <= pageSize; i++) {
-			var mock = new McpSchema.Resource("file://example-" + i + ".txt", "test-resource",
-					"Test Resource Description", "application/octet-stream", null);
-			var spec = new McpServerFeatures.SyncResourceSpecification(mock, null);
-
-			resources.add(spec);
-		}
-
-		var mcpServer = McpServer.sync(mcpServerTransportProvider)
-			.capabilities(ServerCapabilities.builder().resources(true, true).build())
-			.resources(resources)
-			.build();
-
-		try (var mcpClient = clientBuilder.build()) {
-
-			InitializeResult initResult = mcpClient.initialize();
-			assertThat(initResult).isNotNull();
-
-			var res = mcpClient.listResources(null);
-
-			// Change list
-			var mock = new McpSchema.Resource("file://example-xyz.txt", "test-resource", "Test Resource Description",
-					"application/octet-stream", null);
-			mcpServer.addResource(new McpServerFeatures.SyncResourceSpecification(mock, null));
-
-			assertThatThrownBy(() -> mcpClient.listResources(res.nextCursor())).isInstanceOf(McpError.class)
-				.hasMessage("Invalid cursor")
-				.satisfies(exception -> {
-					var error = (McpError) exception;
-					assertThat(error.getJsonRpcError().code()).isEqualTo(INVALID_PARAMS);
-					assertThat(error.getJsonRpcError().message()).isEqualTo("Invalid cursor");
-				});
-
-=======
 	void testStructuredOutputValidationFailure(String clientType) {
 		var clientBuilder = clientBuilders.get(clientType);
 
@@ -1635,7 +1385,6 @@
 
 			String errorMessage = ((McpSchema.TextContent) response.content().get(0)).text();
 			assertThat(errorMessage).contains("Validation failed");
->>>>>>> 333a60b3
 		}
 
 		mcpServer.close();
@@ -1643,87 +1392,6 @@
 
 	@ParameterizedTest(name = "{0} : {displayName} ")
 	@ValueSource(strings = { "httpclient", "webflux" })
-<<<<<<< HEAD
-	void testListResourcesInvalidCursor(String clientType) {
-
-		var clientBuilder = clientBuilders.get(clientType);
-
-		var mock = new McpSchema.Resource("file://example.txt", "test-resource", "Test Resource Description",
-				"application/octet-stream", null);
-		var spec = new McpServerFeatures.SyncResourceSpecification(mock, null);
-
-		var mcpServer = McpServer.sync(mcpServerTransportProvider)
-			.capabilities(ServerCapabilities.builder().resources(true, true).build())
-			.resources(spec)
-			.build();
-
-		try (var mcpClient = clientBuilder.build()) {
-
-			InitializeResult initResult = mcpClient.initialize();
-			assertThat(initResult).isNotNull();
-
-			assertThatThrownBy(() -> mcpClient.listResources("INVALID")).isInstanceOf(McpError.class)
-				.hasMessage("Invalid cursor")
-				.satisfies(exception -> {
-					var error = (McpError) exception;
-					assertThat(error.getJsonRpcError().code()).isEqualTo(INVALID_PARAMS);
-					assertThat(error.getJsonRpcError().message()).isEqualTo("Invalid cursor");
-				});
-
-		}
-
-		mcpServer.close();
-	}
-
-	// ---------------------------------------
-	// Tests for Paginated Resource Templates Results
-	// ---------------------------------------
-
-	@ParameterizedTest(name = "{0} ({1}) : {displayName} ")
-	@MethodSource("providePaginationTestParams")
-	void testListResourceTemplatesSuccess(String clientType, int availableElements) {
-
-		var clientBuilder = clientBuilders.get(clientType);
-
-		// Setup list of prompts
-		List<McpSchema.ResourceTemplate> resourceTemplates = new ArrayList<>();
-
-		for (int i = 0; i < availableElements; i++) {
-			resourceTemplates.add(new McpSchema.ResourceTemplate("file://{path}-" + i + ".txt", "test-resource",
-					"Test Resource Description", "application/octet-stream", null));
-		}
-
-		var mcpServer = McpServer.sync(mcpServerTransportProvider)
-			.capabilities(ServerCapabilities.builder().resources(true, true).build())
-			.resourceTemplates(resourceTemplates)
-			.build();
-
-		try (var mcpClient = clientBuilder.build()) {
-
-			InitializeResult initResult = mcpClient.initialize();
-			assertThat(initResult).isNotNull();
-
-			var returnedElements = new HashSet<String>();
-
-			var hasEntries = true;
-			String nextCursor = null;
-
-			while (hasEntries) {
-				var res = mcpClient.listResourceTemplates(nextCursor);
-
-				res.resourceTemplates().forEach(e -> returnedElements.add(e.uriTemplate())); // store
-																								// unique
-																								// attribute
-
-				nextCursor = res.nextCursor();
-
-				if (nextCursor == null) {
-					hasEntries = false;
-				}
-			}
-
-			assertThat(returnedElements.size()).isEqualTo(availableElements);
-=======
 	void testStructuredOutputMissingStructuredContent(String clientType) {
 		var clientBuilder = clientBuilders.get(clientType);
 
@@ -1765,7 +1433,6 @@
 			String errorMessage = ((McpSchema.TextContent) response.content().get(0)).text();
 			assertThat(errorMessage).isEqualTo(
 					"Response missing structured content which is expected when calling tool with non-empty outputSchema");
->>>>>>> 333a60b3
 		}
 
 		mcpServer.close();
@@ -1773,33 +1440,6 @@
 
 	@ParameterizedTest(name = "{0} : {displayName} ")
 	@ValueSource(strings = { "httpclient", "webflux" })
-<<<<<<< HEAD
-	void testListResourceTemplatesInvalidCursor(String clientType) {
-
-		var clientBuilder = clientBuilders.get(clientType);
-
-		var mock = new McpSchema.ResourceTemplate("file://{path}.txt", "test-resource", "Test Resource Description",
-				"application/octet-stream", null);
-
-		var mcpServer = McpServer.sync(mcpServerTransportProvider)
-			.capabilities(ServerCapabilities.builder().resources(true, true).build())
-			.resourceTemplates(mock)
-			.build();
-
-		try (var mcpClient = clientBuilder.build()) {
-
-			InitializeResult initResult = mcpClient.initialize();
-			assertThat(initResult).isNotNull();
-
-			assertThatThrownBy(() -> mcpClient.listResourceTemplates("INVALID")).isInstanceOf(McpError.class)
-				.hasMessage("Invalid cursor")
-				.satisfies(exception -> {
-					var error = (McpError) exception;
-					assertThat(error.getJsonRpcError().code()).isEqualTo(INVALID_PARAMS);
-					assertThat(error.getJsonRpcError().message()).isEqualTo("Invalid cursor");
-				});
-
-=======
 	void testStructuredOutputRuntimeToolAddition(String clientType) {
 		var clientBuilder = clientBuilders.get(clientType);
 
@@ -1867,27 +1507,11 @@
 				.isObject()
 				.isEqualTo(json("""
 						{"count":3,"message":"Dynamic execution"}"""));
->>>>>>> 333a60b3
 		}
 
 		mcpServer.close();
 	}
 
-<<<<<<< HEAD
-	// ---------------------------------------
-	// Helpers for Tests of Paginated Lists
-	// ---------------------------------------
-
-	/**
-	 * Helper function for pagination tests. This provides a stream of the following
-	 * parameters: 1. Client type (e.g. httpclient, webflux) 2. Number of available
-	 * elements in the list
-	 * @return a stream of arguments with test parameters
-	 */
-	static Stream<Arguments> providePaginationTestParams() {
-		return Stream.of(Arguments.of("httpclient", 0), Arguments.of("httpclient", 1), Arguments.of("httpclient", 21),
-				Arguments.of("webflux", 0), Arguments.of("webflux", 1), Arguments.of("webflux", 21));
-=======
 	private double evaluateExpression(String expression) {
 		// Simple expression evaluator for testing
 		return switch (expression) {
@@ -1897,7 +1521,383 @@
 			case "5 + 3" -> 8.0;
 			default -> 0.0;
 		};
->>>>>>> 333a60b3
-	}
+	}
+
+    // ---------------------------------------
+    // Tests for Paginated Prompt List Results
+    // ---------------------------------------
+
+    @ParameterizedTest(name = "{0} ({1}) : {displayName} ")
+    @MethodSource("providePaginationTestParams")
+    void testListPromptsSuccess(String clientType, int availableElements) {
+
+        var clientBuilder = clientBuilders.get(clientType);
+
+        // Setup list of prompts
+        List<McpServerFeatures.SyncPromptSpecification> prompts = new ArrayList<>();
+
+        for (int i = 0; i < availableElements; i++) {
+            var mock = new McpSchema.Prompt("test-prompt-" + i, "Test Prompt Description",
+                    List.of(new McpSchema.PromptArgument("arg1", "Test argument", true)));
+            var spec = new McpServerFeatures.SyncPromptSpecification(mock, null);
+
+            prompts.add(spec);
+        }
+
+        var mcpServer = McpServer.sync(mcpServerTransportProvider)
+                .capabilities(ServerCapabilities.builder().prompts(true).build())
+                .prompts(prompts)
+                .build();
+
+        try (var mcpClient = clientBuilder.build()) {
+
+            InitializeResult initResult = mcpClient.initialize();
+            assertThat(initResult).isNotNull();
+
+            var returnedElements = new HashSet<String>();
+
+            var hasEntries = true;
+            String nextCursor = null;
+
+            while (hasEntries) {
+                var res = mcpClient.listPrompts(nextCursor);
+
+                res.prompts().forEach(e -> returnedElements.add(e.name())); // store
+                // unique
+                // attribute
+
+                nextCursor = res.nextCursor();
+
+                if (nextCursor == null) {
+                    hasEntries = false;
+                }
+            }
+
+            assertThat(returnedElements.size()).isEqualTo(availableElements);
+
+        }
+
+        mcpServer.close();
+    }
+
+    @ParameterizedTest(name = "{0} : {displayName} ")
+    @ValueSource(strings = { "httpclient", "webflux" })
+    void testListPromptsCursorInvalidListChanged(String clientType) {
+
+        var clientBuilder = clientBuilders.get(clientType);
+
+        // Setup list of prompts
+        var pageSize = 10;
+        List<McpServerFeatures.SyncPromptSpecification> prompts = new ArrayList<>();
+
+        for (int i = 0; i <= pageSize; i++) {
+            var mock = new McpSchema.Prompt("test-prompt-" + i, "Test Prompt Description",
+                    List.of(new McpSchema.PromptArgument("arg1", "Test argument", true)));
+            var spec = new McpServerFeatures.SyncPromptSpecification(mock, null);
+
+            prompts.add(spec);
+        }
+
+        var mcpServer = McpServer.sync(mcpServerTransportProvider)
+                .capabilities(ServerCapabilities.builder().prompts(true).build())
+                .prompts(prompts)
+                .build();
+
+        try (var mcpClient = clientBuilder.build()) {
+
+            InitializeResult initResult = mcpClient.initialize();
+            assertThat(initResult).isNotNull();
+
+            var res = mcpClient.listPrompts(null);
+
+            // Change list
+            var mock = new McpSchema.Prompt("test-prompt-xyz", "Test Prompt Description",
+                    List.of(new McpSchema.PromptArgument("arg1", "Test argument", true)));
+
+            mcpServer.addPrompt(new McpServerFeatures.SyncPromptSpecification(mock, null));
+
+            assertThatThrownBy(() -> mcpClient.listPrompts(res.nextCursor())).isInstanceOf(McpError.class)
+                    .hasMessage("Invalid cursor")
+                    .satisfies(exception -> {
+                        var error = (McpError) exception;
+                        assertThat(error.getJsonRpcError().code()).isEqualTo(INVALID_PARAMS);
+                        assertThat(error.getJsonRpcError().message()).isEqualTo("Invalid cursor");
+                    });
+
+        }
+
+        mcpServer.close();
+    }
+
+    @ParameterizedTest(name = "{0} : {displayName} ")
+    @ValueSource(strings = { "httpclient", "webflux" })
+    void testListPromptsInvalidCursor(String clientType) {
+
+        var clientBuilder = clientBuilders.get(clientType);
+
+        var mock = new McpSchema.Prompt("test-prompt", "Test Prompt Description",
+                List.of(new McpSchema.PromptArgument("arg1", "Test argument", true)));
+
+        var spec = new McpServerFeatures.SyncPromptSpecification(mock, null);
+
+        var mcpServer = McpServer.sync(mcpServerTransportProvider)
+                .capabilities(ServerCapabilities.builder().prompts(true).build())
+                .prompts(spec)
+                .build();
+
+        try (var mcpClient = clientBuilder.build()) {
+
+            InitializeResult initResult = mcpClient.initialize();
+            assertThat(initResult).isNotNull();
+
+            assertThatThrownBy(() -> mcpClient.listPrompts("INVALID")).isInstanceOf(McpError.class)
+                    .hasMessage("Invalid cursor")
+                    .satisfies(exception -> {
+                        var error = (McpError) exception;
+                        assertThat(error.getJsonRpcError().code()).isEqualTo(INVALID_PARAMS);
+                        assertThat(error.getJsonRpcError().message()).isEqualTo("Invalid cursor");
+                    });
+
+        }
+
+        mcpServer.close();
+    }
+
+    // ---------------------------------------
+    // Tests for Paginated Resources List Results
+    // ---------------------------------------
+
+    @ParameterizedTest(name = "{0} ({1}) : {displayName} ")
+    @MethodSource("providePaginationTestParams")
+    void testListResourcesSuccess(String clientType, int availableElements) {
+
+        var clientBuilder = clientBuilders.get(clientType);
+
+        // Setup list of prompts
+        List<McpServerFeatures.SyncResourceSpecification> resources = new ArrayList<>();
+
+        for (int i = 0; i < availableElements; i++) {
+            var mock = new McpSchema.Resource("file://example-" + i + ".txt", "test-resource",
+                    "Test Resource Description", "application/octet-stream", null);
+            var spec = new McpServerFeatures.SyncResourceSpecification(mock, null);
+
+            resources.add(spec);
+        }
+
+        var mcpServer = McpServer.sync(mcpServerTransportProvider)
+                .capabilities(ServerCapabilities.builder().resources(true, true).build())
+                .resources(resources)
+                .build();
+
+        try (var mcpClient = clientBuilder.build()) {
+
+            InitializeResult initResult = mcpClient.initialize();
+            assertThat(initResult).isNotNull();
+
+            var returnedElements = new HashSet<String>();
+
+            var hasEntries = true;
+            String nextCursor = null;
+
+            while (hasEntries) {
+                var res = mcpClient.listResources(nextCursor);
+
+                res.resources().forEach(e -> returnedElements.add(e.uri())); // store
+                // unique
+                // attribute
+
+                nextCursor = res.nextCursor();
+
+                if (nextCursor == null) {
+                    hasEntries = false;
+                }
+            }
+
+            assertThat(returnedElements.size()).isEqualTo(availableElements);
+        }
+
+        mcpServer.close();
+    }
+
+    @ParameterizedTest(name = "{0} : {displayName} ")
+    @ValueSource(strings = { "httpclient", "webflux" })
+    void testListResourcesCursorInvalidListChanged(String clientType) {
+
+        var clientBuilder = clientBuilders.get(clientType);
+
+        // Setup list of prompts
+        var pageSize = 10;
+        List<McpServerFeatures.SyncResourceSpecification> resources = new ArrayList<>();
+
+        for (int i = 0; i <= pageSize; i++) {
+            var mock = new McpSchema.Resource("file://example-" + i + ".txt", "test-resource",
+                    "Test Resource Description", "application/octet-stream", null);
+            var spec = new McpServerFeatures.SyncResourceSpecification(mock, null);
+
+            resources.add(spec);
+        }
+
+        var mcpServer = McpServer.sync(mcpServerTransportProvider)
+                .capabilities(ServerCapabilities.builder().resources(true, true).build())
+                .resources(resources)
+                .build();
+
+        try (var mcpClient = clientBuilder.build()) {
+
+            InitializeResult initResult = mcpClient.initialize();
+            assertThat(initResult).isNotNull();
+
+            var res = mcpClient.listResources(null);
+
+            // Change list
+            var mock = new McpSchema.Resource("file://example-xyz.txt", "test-resource", "Test Resource Description",
+                    "application/octet-stream", null);
+            mcpServer.addResource(new McpServerFeatures.SyncResourceSpecification(mock, null));
+
+            assertThatThrownBy(() -> mcpClient.listResources(res.nextCursor())).isInstanceOf(McpError.class)
+                    .hasMessage("Invalid cursor")
+                    .satisfies(exception -> {
+                        var error = (McpError) exception;
+                        assertThat(error.getJsonRpcError().code()).isEqualTo(INVALID_PARAMS);
+                        assertThat(error.getJsonRpcError().message()).isEqualTo("Invalid cursor");
+                    });
+
+        }
+
+        mcpServer.close();
+    }
+
+    @ParameterizedTest(name = "{0} : {displayName} ")
+    @ValueSource(strings = { "httpclient", "webflux" })
+    void testListResourcesInvalidCursor(String clientType) {
+
+        var clientBuilder = clientBuilders.get(clientType);
+
+        var mock = new McpSchema.Resource("file://example.txt", "test-resource", "Test Resource Description",
+                "application/octet-stream", null);
+        var spec = new McpServerFeatures.SyncResourceSpecification(mock, null);
+
+        var mcpServer = McpServer.sync(mcpServerTransportProvider)
+                .capabilities(ServerCapabilities.builder().resources(true, true).build())
+                .resources(spec)
+                .build();
+
+        try (var mcpClient = clientBuilder.build()) {
+
+            InitializeResult initResult = mcpClient.initialize();
+            assertThat(initResult).isNotNull();
+
+            assertThatThrownBy(() -> mcpClient.listResources("INVALID")).isInstanceOf(McpError.class)
+                    .hasMessage("Invalid cursor")
+                    .satisfies(exception -> {
+                        var error = (McpError) exception;
+                        assertThat(error.getJsonRpcError().code()).isEqualTo(INVALID_PARAMS);
+                        assertThat(error.getJsonRpcError().message()).isEqualTo("Invalid cursor");
+                    });
+
+        }
+
+        mcpServer.close();
+    }
+
+    // ---------------------------------------
+    // Tests for Paginated Resource Templates Results
+    // ---------------------------------------
+
+    @ParameterizedTest(name = "{0} ({1}) : {displayName} ")
+    @MethodSource("providePaginationTestParams")
+    void testListResourceTemplatesSuccess(String clientType, int availableElements) {
+
+        var clientBuilder = clientBuilders.get(clientType);
+
+        // Setup list of prompts
+        List<McpSchema.ResourceTemplate> resourceTemplates = new ArrayList<>();
+
+        for (int i = 0; i < availableElements; i++) {
+            resourceTemplates.add(new McpSchema.ResourceTemplate("file://{path}-" + i + ".txt", "test-resource",
+                    "Test Resource Description", "application/octet-stream", null));
+        }
+
+        var mcpServer = McpServer.sync(mcpServerTransportProvider)
+                .capabilities(ServerCapabilities.builder().resources(true, true).build())
+                .resourceTemplates(resourceTemplates)
+                .build();
+
+        try (var mcpClient = clientBuilder.build()) {
+
+            InitializeResult initResult = mcpClient.initialize();
+            assertThat(initResult).isNotNull();
+
+            var returnedElements = new HashSet<String>();
+
+            var hasEntries = true;
+            String nextCursor = null;
+
+            while (hasEntries) {
+                var res = mcpClient.listResourceTemplates(nextCursor);
+
+                res.resourceTemplates().forEach(e -> returnedElements.add(e.uriTemplate())); // store
+                // unique
+                // attribute
+
+                nextCursor = res.nextCursor();
+
+                if (nextCursor == null) {
+                    hasEntries = false;
+                }
+            }
+
+            assertThat(returnedElements.size()).isEqualTo(availableElements);
+        }
+
+        mcpServer.close();
+    }
+
+    @ParameterizedTest(name = "{0} : {displayName} ")
+    @ValueSource(strings = { "httpclient", "webflux" })
+    void testListResourceTemplatesInvalidCursor(String clientType) {
+
+        var clientBuilder = clientBuilders.get(clientType);
+
+        var mock = new McpSchema.ResourceTemplate("file://{path}.txt", "test-resource", "Test Resource Description",
+                "application/octet-stream", null);
+
+        var mcpServer = McpServer.sync(mcpServerTransportProvider)
+                .capabilities(ServerCapabilities.builder().resources(true, true).build())
+                .resourceTemplates(mock)
+                .build();
+
+        try (var mcpClient = clientBuilder.build()) {
+
+            InitializeResult initResult = mcpClient.initialize();
+            assertThat(initResult).isNotNull();
+
+            assertThatThrownBy(() -> mcpClient.listResourceTemplates("INVALID")).isInstanceOf(McpError.class)
+                    .hasMessage("Invalid cursor")
+                    .satisfies(exception -> {
+                        var error = (McpError) exception;
+                        assertThat(error.getJsonRpcError().code()).isEqualTo(INVALID_PARAMS);
+                        assertThat(error.getJsonRpcError().message()).isEqualTo("Invalid cursor");
+                    });
+
+        }
+
+        mcpServer.close();
+    }
+
+    // ---------------------------------------
+    // Helpers for Tests of Paginated Lists
+    // ---------------------------------------
+
+    /**
+     * Helper function for pagination tests. This provides a stream of the following
+     * parameters: 1. Client type (e.g. httpclient, webflux) 2. Number of available
+     * elements in the list
+     * @return a stream of arguments with test parameters
+     */
+    static Stream<Arguments> providePaginationTestParams() {
+        return Stream.of(Arguments.of("httpclient", 0), Arguments.of("httpclient", 1), Arguments.of("httpclient", 21),
+                Arguments.of("webflux", 0), Arguments.of("webflux", 1), Arguments.of("webflux", 21));
+    }
 
 }