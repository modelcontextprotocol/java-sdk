/*
 * Copyright 2024 - 2024 the original author or authors.
 */
package io.modelcontextprotocol;

import java.time.Duration;
import java.util.List;
import java.util.Map;
import java.util.concurrent.ConcurrentHashMap;
import java.util.concurrent.atomic.AtomicReference;
import java.util.function.Function;

import com.fasterxml.jackson.databind.ObjectMapper;
import io.modelcontextprotocol.client.McpClient;
import io.modelcontextprotocol.client.transport.HttpClientSseClientTransportProvider;
import io.modelcontextprotocol.client.transport.WebFluxSseClientTransportProvider;
import io.modelcontextprotocol.server.McpServer;
import io.modelcontextprotocol.server.McpServerFeatures;
import io.modelcontextprotocol.server.transport.WebFluxSseServerTransportProvider;
import io.modelcontextprotocol.spec.McpError;
import io.modelcontextprotocol.spec.McpSchema;
import io.modelcontextprotocol.spec.McpSchema.CallToolResult;
import io.modelcontextprotocol.spec.McpSchema.ClientCapabilities;
import io.modelcontextprotocol.spec.McpSchema.CreateMessageRequest;
import io.modelcontextprotocol.spec.McpSchema.CreateMessageResult;
import io.modelcontextprotocol.spec.McpSchema.InitializeResult;
import io.modelcontextprotocol.spec.McpSchema.ModelPreferences;
import io.modelcontextprotocol.spec.McpSchema.Role;
import io.modelcontextprotocol.spec.McpSchema.Root;
import io.modelcontextprotocol.spec.McpSchema.ServerCapabilities;
import io.modelcontextprotocol.spec.McpSchema.Tool;
import org.junit.jupiter.api.AfterEach;
import org.junit.jupiter.api.BeforeEach;
import org.junit.jupiter.params.ParameterizedTest;
import org.junit.jupiter.params.provider.ValueSource;
import reactor.core.publisher.Mono;
import reactor.netty.DisposableServer;
import reactor.netty.http.server.HttpServer;
import reactor.test.StepVerifier;

import org.springframework.http.server.reactive.HttpHandler;
import org.springframework.http.server.reactive.ReactorHttpHandlerAdapter;
import org.springframework.web.client.RestClient;
import org.springframework.web.reactive.function.client.WebClient;
import org.springframework.web.reactive.function.server.RouterFunctions;

import static org.assertj.core.api.Assertions.assertThat;
import static org.awaitility.Awaitility.await;
import static org.mockito.Mockito.mock;

public class WebFluxSseIntegrationTests {

	private static final int PORT = 8182;

	private static final String CUSTOM_SSE_ENDPOINT = "/somePath/sse";

	private static final String CUSTOM_MESSAGE_ENDPOINT = "/otherPath/mcp/message";

	private DisposableServer httpServer;

	private WebFluxSseServerTransportProvider mcpServerTransportProvider;

	ConcurrentHashMap<String, McpClient.SyncSpec> clientBuilders = new ConcurrentHashMap<>();

	@BeforeEach
	public void before() {

		this.mcpServerTransportProvider = new WebFluxSseServerTransportProvider.Builder()
			.objectMapper(new ObjectMapper())
			.messageEndpoint(CUSTOM_MESSAGE_ENDPOINT)
			.sseEndpoint(CUSTOM_SSE_ENDPOINT)
			.build();

		HttpHandler httpHandler = RouterFunctions.toHttpHandler(mcpServerTransportProvider.getRouterFunction());
		ReactorHttpHandlerAdapter adapter = new ReactorHttpHandlerAdapter(httpHandler);
		this.httpServer = HttpServer.create().port(PORT).handle(adapter).bindNow();

<<<<<<< HEAD
		clientBulders.put("httpclient",
				McpClient.sync(HttpClientSseClientTransportProvider.builder("http://localhost:" + PORT)
					.sseEndpoint(CUSTOM_SSE_ENDPOINT)
					.build()));
		clientBulders.put("webflux",
				McpClient.sync(WebFluxSseClientTransportProvider
					.builder(WebClient.builder().baseUrl("http://localhost:" + PORT))
					.sseEndpoint(CUSTOM_SSE_ENDPOINT)
					.build()));
=======
		clientBuilders.put("httpclient",
				McpClient.sync(HttpClientSseClientTransport.builder("http://localhost:" + PORT)
					.sseEndpoint(CUSTOM_SSE_ENDPOINT)
					.build()));
		clientBuilders.put("webflux",
				McpClient
					.sync(WebFluxSseClientTransport.builder(WebClient.builder().baseUrl("http://localhost:" + PORT))
						.sseEndpoint(CUSTOM_SSE_ENDPOINT)
						.build()));
>>>>>>> fab434c0

	}

	@AfterEach
	public void after() {
		if (httpServer != null) {
			httpServer.disposeNow();
		}
	}

	// ---------------------------------------
	// Sampling Tests
	// ---------------------------------------
	@ParameterizedTest(name = "{0} : {displayName} ")
	@ValueSource(strings = { "httpclient", "webflux" })
	void testCreateMessageWithoutSamplingCapabilities(String clientType) {

		var clientBuilder = clientBuilders.get(clientType);

		McpServerFeatures.AsyncToolSpecification tool = new McpServerFeatures.AsyncToolSpecification(
				new McpSchema.Tool("tool1", "tool1 description", emptyJsonSchema), (exchange, request) -> {

					exchange.createMessage(mock(McpSchema.CreateMessageRequest.class)).block();

					return Mono.just(mock(CallToolResult.class));
				});

		McpServer.async(mcpServerTransportProvider).serverInfo("test-server", "1.0.0").tools(tool).build();

		// Create client without sampling capabilities
		var client = clientBuilder.clientInfo(new McpSchema.Implementation("Sample " + "client", "0.0.0")).build();

		assertThat(client.initialize()).isNotNull();

		try {
			client.callTool(new McpSchema.CallToolRequest("tool1", Map.of()));
		}
		catch (McpError e) {
			assertThat(e).isInstanceOf(McpError.class)
				.hasMessage("Client must be configured with sampling capabilities");
		}
	}

	@ParameterizedTest(name = "{0} : {displayName} ")
	@ValueSource(strings = { "httpclient", "webflux" })
	void testCreateMessageSuccess(String clientType) throws InterruptedException {

		// Client
		var clientBuilder = clientBuilders.get(clientType);

		Function<CreateMessageRequest, CreateMessageResult> samplingHandler = request -> {
			assertThat(request.messages()).hasSize(1);
			assertThat(request.messages().get(0).content()).isInstanceOf(McpSchema.TextContent.class);

			return new CreateMessageResult(Role.USER, new McpSchema.TextContent("Test message"), "MockModelName",
					CreateMessageResult.StopReason.STOP_SEQUENCE);
		};

		var mcpClient = clientBuilder.clientInfo(new McpSchema.Implementation("Sample client", "0.0.0"))
			.capabilities(ClientCapabilities.builder().sampling().build())
			.sampling(samplingHandler)
			.build();

		// Server

		CallToolResult callResponse = new McpSchema.CallToolResult(List.of(new McpSchema.TextContent("CALL RESPONSE")),
				null);

		McpServerFeatures.AsyncToolSpecification tool = new McpServerFeatures.AsyncToolSpecification(
				new McpSchema.Tool("tool1", "tool1 description", emptyJsonSchema), (exchange, request) -> {

					var craeteMessageRequest = McpSchema.CreateMessageRequest.builder()
						.messages(List.of(new McpSchema.SamplingMessage(McpSchema.Role.USER,
								new McpSchema.TextContent("Test message"))))
						.modelPreferences(ModelPreferences.builder()
							.hints(List.of())
							.costPriority(1.0)
							.speedPriority(1.0)
							.intelligencePriority(1.0)
							.build())
						.build();

					StepVerifier.create(exchange.createMessage(craeteMessageRequest)).consumeNextWith(result -> {
						assertThat(result).isNotNull();
						assertThat(result.role()).isEqualTo(Role.USER);
						assertThat(result.content()).isInstanceOf(McpSchema.TextContent.class);
						assertThat(((McpSchema.TextContent) result.content()).text()).isEqualTo("Test message");
						assertThat(result.model()).isEqualTo("MockModelName");
						assertThat(result.stopReason()).isEqualTo(CreateMessageResult.StopReason.STOP_SEQUENCE);
					}).verifyComplete();

					return Mono.just(callResponse);
				});

		var mcpServer = McpServer.async(mcpServerTransportProvider)
			.serverInfo("test-server", "1.0.0")
			.tools(tool)
			.build();

		InitializeResult initResult = mcpClient.initialize();
		assertThat(initResult).isNotNull();

		CallToolResult response = mcpClient.callTool(new McpSchema.CallToolRequest("tool1", Map.of()));

		assertThat(response).isNotNull();
		assertThat(response).isEqualTo(callResponse);

		mcpClient.close();
		mcpServer.close();
	}

	// ---------------------------------------
	// Roots Tests
	// ---------------------------------------
	@ParameterizedTest(name = "{0} : {displayName} ")
	@ValueSource(strings = { "httpclient", "webflux" })
	void testRootsSuccess(String clientType) {
		var clientBuilder = clientBuilders.get(clientType);

		List<Root> roots = List.of(new Root("uri1://", "root1"), new Root("uri2://", "root2"));

		AtomicReference<List<Root>> rootsRef = new AtomicReference<>();
		var mcpServer = McpServer.sync(mcpServerTransportProvider)
			.rootsChangeHandler((exchange, rootsUpdate) -> rootsRef.set(rootsUpdate))
			.build();

		var mcpClient = clientBuilder.capabilities(ClientCapabilities.builder().roots(true).build())
			.roots(roots)
			.build();

		InitializeResult initResult = mcpClient.initialize();
		assertThat(initResult).isNotNull();

		assertThat(rootsRef.get()).isNull();

		mcpClient.rootsListChangedNotification();

		await().atMost(Duration.ofSeconds(5)).untilAsserted(() -> {
			assertThat(rootsRef.get()).containsAll(roots);
		});

		// Remove a root
		mcpClient.removeRoot(roots.get(0).uri());

		await().atMost(Duration.ofSeconds(5)).untilAsserted(() -> {
			assertThat(rootsRef.get()).containsAll(List.of(roots.get(1)));
		});

		// Add a new root
		var root3 = new Root("uri3://", "root3");
		mcpClient.addRoot(root3);

		await().atMost(Duration.ofSeconds(5)).untilAsserted(() -> {
			assertThat(rootsRef.get()).containsAll(List.of(roots.get(1), root3));
		});

		mcpClient.close();
		mcpServer.close();
	}

	@ParameterizedTest(name = "{0} : {displayName} ")
	@ValueSource(strings = { "httpclient", "webflux" })
	void testRootsWithoutCapability(String clientType) {

		var clientBuilder = clientBuilders.get(clientType);

		McpServerFeatures.SyncToolSpecification tool = new McpServerFeatures.SyncToolSpecification(
				new McpSchema.Tool("tool1", "tool1 description", emptyJsonSchema), (exchange, request) -> {

					exchange.listRoots(); // try to list roots

					return mock(CallToolResult.class);
				});

		var mcpServer = McpServer.sync(mcpServerTransportProvider).rootsChangeHandler((exchange, rootsUpdate) -> {
		}).tools(tool).build();

		// Create client without roots capability
		// No roots capability
		var mcpClient = clientBuilder.capabilities(ClientCapabilities.builder().build()).build();

		assertThat(mcpClient.initialize()).isNotNull();

		// Attempt to list roots should fail
		try {
			mcpClient.callTool(new McpSchema.CallToolRequest("tool1", Map.of()));
		}
		catch (McpError e) {
			assertThat(e).isInstanceOf(McpError.class).hasMessage("Roots not supported");
		}

		mcpClient.close();
		mcpServer.close();
	}

	@ParameterizedTest(name = "{0} : {displayName} ")
	@ValueSource(strings = { "httpclient", "webflux" })
	void testRootsNotifciationWithEmptyRootsList(String clientType) {
		var clientBuilder = clientBuilders.get(clientType);

		AtomicReference<List<Root>> rootsRef = new AtomicReference<>();
		var mcpServer = McpServer.sync(mcpServerTransportProvider)
			.rootsChangeHandler((exchange, rootsUpdate) -> rootsRef.set(rootsUpdate))
			.build();

		var mcpClient = clientBuilder.capabilities(ClientCapabilities.builder().roots(true).build())
			.roots(List.of()) // Empty roots list
			.build();

		InitializeResult initResult = mcpClient.initialize();
		assertThat(initResult).isNotNull();

		mcpClient.rootsListChangedNotification();

		await().atMost(Duration.ofSeconds(5)).untilAsserted(() -> {
			assertThat(rootsRef.get()).isEmpty();
		});

		mcpClient.close();
		mcpServer.close();
	}

	@ParameterizedTest(name = "{0} : {displayName} ")
	@ValueSource(strings = { "httpclient", "webflux" })
	void testRootsWithMultipleHandlers(String clientType) {
		var clientBuilder = clientBuilders.get(clientType);

		List<Root> roots = List.of(new Root("uri1://", "root1"));

		AtomicReference<List<Root>> rootsRef1 = new AtomicReference<>();
		AtomicReference<List<Root>> rootsRef2 = new AtomicReference<>();

		var mcpServer = McpServer.sync(mcpServerTransportProvider)
			.rootsChangeHandler((exchange, rootsUpdate) -> rootsRef1.set(rootsUpdate))
			.rootsChangeHandler((exchange, rootsUpdate) -> rootsRef2.set(rootsUpdate))
			.build();

		var mcpClient = clientBuilder.capabilities(ClientCapabilities.builder().roots(true).build())
			.roots(roots)
			.build();

		InitializeResult initResult = mcpClient.initialize();
		assertThat(initResult).isNotNull();

		mcpClient.rootsListChangedNotification();

		await().atMost(Duration.ofSeconds(5)).untilAsserted(() -> {
			assertThat(rootsRef1.get()).containsAll(roots);
			assertThat(rootsRef2.get()).containsAll(roots);
		});

		mcpClient.close();
		mcpServer.close();
	}

	@ParameterizedTest(name = "{0} : {displayName} ")
	@ValueSource(strings = { "httpclient", "webflux" })
	void testRootsServerCloseWithActiveSubscription(String clientType) {

		var clientBuilder = clientBuilders.get(clientType);

		List<Root> roots = List.of(new Root("uri1://", "root1"));

		AtomicReference<List<Root>> rootsRef = new AtomicReference<>();
		var mcpServer = McpServer.sync(mcpServerTransportProvider)
			.rootsChangeHandler((exchange, rootsUpdate) -> rootsRef.set(rootsUpdate))
			.build();

		var mcpClient = clientBuilder.capabilities(ClientCapabilities.builder().roots(true).build())
			.roots(roots)
			.build();

		InitializeResult initResult = mcpClient.initialize();
		assertThat(initResult).isNotNull();

		mcpClient.rootsListChangedNotification();

		await().atMost(Duration.ofSeconds(5)).untilAsserted(() -> {
			assertThat(rootsRef.get()).containsAll(roots);
		});

		// Close server while subscription is active
		mcpServer.close();

		// Verify client can handle server closure gracefully
		mcpClient.close();
	}

	// ---------------------------------------
	// Tools Tests
	// ---------------------------------------

	String emptyJsonSchema = """
			{
				"$schema": "http://json-schema.org/draft-07/schema#",
				"type": "object",
				"properties": {}
			}
			""";

	@ParameterizedTest(name = "{0} : {displayName} ")
	@ValueSource(strings = { "httpclient", "webflux" })
	void testToolCallSuccess(String clientType) {

		var clientBuilder = clientBuilders.get(clientType);

		var callResponse = new McpSchema.CallToolResult(List.of(new McpSchema.TextContent("CALL RESPONSE")), null);
		McpServerFeatures.SyncToolSpecification tool1 = new McpServerFeatures.SyncToolSpecification(
				new McpSchema.Tool("tool1", "tool1 description", emptyJsonSchema), (exchange, request) -> {
					// perform a blocking call to a remote service
					String response = RestClient.create()
						.get()
						.uri("https://raw.githubusercontent.com/modelcontextprotocol/java-sdk/refs/heads/main/README.md")
						.retrieve()
						.body(String.class);
					assertThat(response).isNotBlank();
					return callResponse;
				});

		var mcpServer = McpServer.sync(mcpServerTransportProvider)
			.capabilities(ServerCapabilities.builder().tools(true).build())
			.tools(tool1)
			.build();

		var mcpClient = clientBuilder.build();

		InitializeResult initResult = mcpClient.initialize();
		assertThat(initResult).isNotNull();

		assertThat(mcpClient.listTools().tools()).contains(tool1.tool());

		CallToolResult response = mcpClient.callTool(new McpSchema.CallToolRequest("tool1", Map.of()));

		assertThat(response).isNotNull();
		assertThat(response).isEqualTo(callResponse);

		mcpClient.close();
		mcpServer.close();
	}

	@ParameterizedTest(name = "{0} : {displayName} ")
	@ValueSource(strings = { "httpclient", "webflux" })
	void testToolListChangeHandlingSuccess(String clientType) {

		var clientBuilder = clientBuilders.get(clientType);

		var callResponse = new McpSchema.CallToolResult(List.of(new McpSchema.TextContent("CALL RESPONSE")), null);
		McpServerFeatures.SyncToolSpecification tool1 = new McpServerFeatures.SyncToolSpecification(
				new McpSchema.Tool("tool1", "tool1 description", emptyJsonSchema), (exchange, request) -> {
					// perform a blocking call to a remote service
					String response = RestClient.create()
						.get()
						.uri("https://raw.githubusercontent.com/modelcontextprotocol/java-sdk/refs/heads/main/README.md")
						.retrieve()
						.body(String.class);
					assertThat(response).isNotBlank();
					return callResponse;
				});

		var mcpServer = McpServer.sync(mcpServerTransportProvider)
			.capabilities(ServerCapabilities.builder().tools(true).build())
			.tools(tool1)
			.build();

		AtomicReference<List<Tool>> rootsRef = new AtomicReference<>();
		var mcpClient = clientBuilder.toolsChangeConsumer(toolsUpdate -> {
			// perform a blocking call to a remote service
			String response = RestClient.create()
				.get()
				.uri("https://raw.githubusercontent.com/modelcontextprotocol/java-sdk/refs/heads/main/README.md")
				.retrieve()
				.body(String.class);
			assertThat(response).isNotBlank();
			rootsRef.set(toolsUpdate);
		}).build();

		InitializeResult initResult = mcpClient.initialize();
		assertThat(initResult).isNotNull();

		assertThat(rootsRef.get()).isNull();

		assertThat(mcpClient.listTools().tools()).contains(tool1.tool());

		mcpServer.notifyToolsListChanged();

		await().atMost(Duration.ofSeconds(5)).untilAsserted(() -> {
			assertThat(rootsRef.get()).containsAll(List.of(tool1.tool()));
		});

		// Remove a tool
		mcpServer.removeTool("tool1");

		await().atMost(Duration.ofSeconds(5)).untilAsserted(() -> {
			assertThat(rootsRef.get()).isEmpty();
		});

		// Add a new tool
		McpServerFeatures.SyncToolSpecification tool2 = new McpServerFeatures.SyncToolSpecification(
				new McpSchema.Tool("tool2", "tool2 description", emptyJsonSchema), (exchange, request) -> callResponse);

		mcpServer.addTool(tool2);

		await().atMost(Duration.ofSeconds(5)).untilAsserted(() -> {
			assertThat(rootsRef.get()).containsAll(List.of(tool2.tool()));
		});

		mcpClient.close();
		mcpServer.close();
	}

	@ParameterizedTest(name = "{0} : {displayName} ")
	@ValueSource(strings = { "httpclient", "webflux" })
	void testInitialize(String clientType) {

		var clientBuilder = clientBuilders.get(clientType);

		var mcpServer = McpServer.sync(mcpServerTransportProvider).build();

		var mcpClient = clientBuilder.build();

		InitializeResult initResult = mcpClient.initialize();
		assertThat(initResult).isNotNull();

		mcpClient.close();
		mcpServer.close();
	}

}<|MERGE_RESOLUTION|>--- conflicted
+++ resolved
@@ -75,7 +75,6 @@
 		ReactorHttpHandlerAdapter adapter = new ReactorHttpHandlerAdapter(httpHandler);
 		this.httpServer = HttpServer.create().port(PORT).handle(adapter).bindNow();
 
-<<<<<<< HEAD
 		clientBulders.put("httpclient",
 				McpClient.sync(HttpClientSseClientTransportProvider.builder("http://localhost:" + PORT)
 					.sseEndpoint(CUSTOM_SSE_ENDPOINT)
@@ -85,17 +84,6 @@
 					.builder(WebClient.builder().baseUrl("http://localhost:" + PORT))
 					.sseEndpoint(CUSTOM_SSE_ENDPOINT)
 					.build()));
-=======
-		clientBuilders.put("httpclient",
-				McpClient.sync(HttpClientSseClientTransport.builder("http://localhost:" + PORT)
-					.sseEndpoint(CUSTOM_SSE_ENDPOINT)
-					.build()));
-		clientBuilders.put("webflux",
-				McpClient
-					.sync(WebFluxSseClientTransport.builder(WebClient.builder().baseUrl("http://localhost:" + PORT))
-						.sseEndpoint(CUSTOM_SSE_ENDPOINT)
-						.build()));
->>>>>>> fab434c0
 
 	}
 
