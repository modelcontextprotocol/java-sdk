package io.modelcontextprotocol.client.transport;

import com.fasterxml.jackson.core.type.TypeReference;
import com.fasterxml.jackson.databind.ObjectMapper;
import io.modelcontextprotocol.spec.DefaultMcpTransportSession;
import io.modelcontextprotocol.spec.DefaultMcpTransportStream;
import io.modelcontextprotocol.spec.McpClientTransport;
import io.modelcontextprotocol.spec.McpError;
import io.modelcontextprotocol.spec.McpSchema;
import io.modelcontextprotocol.spec.McpTransportSessionNotFoundException;
import io.modelcontextprotocol.spec.McpTransportSession;
import io.modelcontextprotocol.spec.McpTransportStream;
import io.modelcontextprotocol.util.Assert;
import org.reactivestreams.Publisher;
import org.slf4j.Logger;
import org.slf4j.LoggerFactory;
import org.springframework.core.ParameterizedTypeReference;
import org.springframework.http.HttpStatus;
import org.springframework.http.MediaType;
import org.springframework.http.codec.ServerSentEvent;
import org.springframework.web.reactive.function.client.ClientResponse;
import org.springframework.web.reactive.function.client.WebClient;
import org.springframework.web.reactive.function.client.WebClientResponseException;
import reactor.core.Disposable;
import reactor.core.publisher.Flux;
import reactor.core.publisher.Mono;
import reactor.util.function.Tuple2;
import reactor.util.function.Tuples;

import java.io.IOException;
import java.util.List;
import java.util.Optional;
import java.util.concurrent.atomic.AtomicReference;
import java.util.function.Consumer;
import java.util.function.Function;
import java.util.function.Supplier;

import static io.modelcontextprotocol.spec.McpSchema.Headers.MCP_SESSION_ID;

/**
 * An implementation of the Streamable HTTP protocol as defined by the
 * <code>2025-03-26</code> version of the MCP specification.
 *
 * <p>
 * The transport is capable of resumability and reconnects. It reacts to transport-level
 * session invalidation and will propagate {@link McpTransportSessionNotFoundException
 * appropriate exceptions} to the higher level abstraction layer when needed in order to
 * allow proper state management. The implementation handles servers that are stateful and
 * provide session meta information, but can also communicate with stateless servers that
 * do not provide a session identifier and do not support SSE streams.
 * </p>
 * <p>
 * This implementation does not handle backwards compatibility with the <a href=
 * "https://modelcontextprotocol.io/specification/2024-11-05/basic/transports#http-with-sse">"HTTP
 * with SSE" transport</a>. In order to communicate over the phased-out
 * <code>2024-11-05</code> protocol, use {@link HttpClientSseClientTransport} or
 * {@link WebFluxSseClientTransport}.
 * </p>
 *
 * @author Dariusz Jędrzejczyk
 * @see <a href=
 * "https://modelcontextprotocol.io/specification/2025-03-26/basic/transports#streamable-http">Streamable
 * HTTP transport specification</a>
 */
public class WebClientStreamableHttpTransport implements McpClientTransport {

	private static final Logger logger = LoggerFactory.getLogger(WebClientStreamableHttpTransport.class);

	private static final String DEFAULT_ENDPOINT = "/mcp";

	/**
	 * Event type for JSON-RPC messages received through the SSE connection. The server
	 * sends messages with this event type to transmit JSON-RPC protocol data.
	 */
	private static final String MESSAGE_EVENT_TYPE = "message";

	private static final ParameterizedTypeReference<ServerSentEvent<String>> PARAMETERIZED_TYPE_REF = new ParameterizedTypeReference<>() {
	};

	private final ObjectMapper objectMapper;

	private final WebClient webClient;

	private final String endpoint;

	private final boolean openConnectionOnStartup;

	private final boolean resumableStreams;

	private final AtomicReference<DefaultMcpTransportSession> activeSession = new AtomicReference<>();

	private final AtomicReference<Function<Mono<McpSchema.JSONRPCMessage>, Mono<McpSchema.JSONRPCMessage>>> handler = new AtomicReference<>();

	private final AtomicReference<Consumer<Throwable>> exceptionHandler = new AtomicReference<>();

	private WebClientStreamableHttpTransport(ObjectMapper objectMapper, WebClient.Builder webClientBuilder,
			String endpoint, boolean resumableStreams, boolean openConnectionOnStartup) {
		this.objectMapper = objectMapper;
		this.webClient = webClientBuilder.build();
		this.endpoint = endpoint;
		this.resumableStreams = resumableStreams;
		this.openConnectionOnStartup = openConnectionOnStartup;
		this.activeSession.set(createTransportSession());
	}

	/**
	 * Create a stateful builder for creating {@link WebClientStreamableHttpTransport}
	 * instances.
	 * @param webClientBuilder the {@link WebClient.Builder} to use
	 * @return a builder which will create an instance of
	 * {@link WebClientStreamableHttpTransport} once {@link Builder#build()} is called
	 */
	public static Builder builder(WebClient.Builder webClientBuilder) {
		return new Builder(webClientBuilder);
	}

	@Override
	public Mono<Void> connect(Function<Mono<McpSchema.JSONRPCMessage>, Mono<McpSchema.JSONRPCMessage>> handler) {
		return Mono.deferContextual(ctx -> {
			this.handler.set(handler);
			if (openConnectionOnStartup) {
				logger.debug("Eagerly opening connection on startup");
				return this.reconnect(null).then();
			}
			return Mono.empty();
		});
	}

	private DefaultMcpTransportSession createTransportSession() {
<<<<<<< HEAD
		Supplier<Publisher<Void>> onClose = () -> {
			DefaultMcpTransportSession transportSession = this.activeSession.get();
			return transportSession.sessionId().isEmpty() ? Mono.empty()
					: webClient.delete().uri(this.endpoint).headers(httpHeaders -> {
						httpHeaders.add(MCP_SESSION_ID, transportSession.sessionId().get());
					}).retrieve().toBodilessEntity().doOnError(e -> logger.info("Got response {}", e)).then();
		};
=======
		Function<String, Publisher<Void>> onClose = sessionId -> sessionId == null ? Mono.empty()
				: webClient.delete().uri(this.endpoint).headers(httpHeaders -> {
					httpHeaders.add("mcp-session-id", sessionId);
				})
					.retrieve()
					.toBodilessEntity()
					.doOnError(e -> logger.warn("Got error when closing transport", e))
					.then();
>>>>>>> f3b0774a
		return new DefaultMcpTransportSession(onClose);
	}

	@Override
	public void setExceptionHandler(Consumer<Throwable> handler) {
		logger.debug("Exception handler registered");
		this.exceptionHandler.set(handler);
	}

	private void handleException(Throwable t) {
		logger.debug("Handling exception for session {}", sessionIdOrPlaceholder(this.activeSession.get()), t);
		if (t instanceof McpTransportSessionNotFoundException) {
			McpTransportSession<?> invalidSession = this.activeSession.getAndSet(createTransportSession());
			logger.warn("Server does not recognize session {}. Invalidating.", invalidSession.sessionId());
			invalidSession.close();
		}
		Consumer<Throwable> handler = this.exceptionHandler.get();
		if (handler != null) {
			handler.accept(t);
		}
	}

	@Override
	public Mono<Void> closeGracefully() {
		return Mono.defer(() -> {
			logger.debug("Graceful close triggered");
			DefaultMcpTransportSession currentSession = this.activeSession.getAndSet(createTransportSession());
			if (currentSession != null) {
				return currentSession.closeGracefully();
			}
			return Mono.empty();
		});
	}

	private Mono<Disposable> reconnect(McpTransportStream<Disposable> stream) {
		return Mono.deferContextual(ctx -> {
			if (stream != null) {
				logger.debug("Reconnecting stream {} with lastId {}", stream.streamId(), stream.lastId());
			}
			else {
				logger.debug("Reconnecting with no prior stream");
			}
			// Here we attempt to initialize the client. In case the server supports SSE,
			// we will establish a long-running
			// session here and listen for messages. If it doesn't, that's ok, the server
			// is a simple, stateless one.
			final AtomicReference<Disposable> disposableRef = new AtomicReference<>();
			final McpTransportSession<Disposable> transportSession = this.activeSession.get();

			Disposable connection = webClient.get()
				.uri(this.endpoint)
				.accept(MediaType.TEXT_EVENT_STREAM)
				.headers(httpHeaders -> {
					transportSession.sessionId().ifPresent(id -> httpHeaders.add(MCP_SESSION_ID, id));
					if (stream != null) {
						stream.lastId().ifPresent(id -> httpHeaders.add("last-event-id", id));
					}
				})
				.exchangeToFlux(response -> {
					if (isEventStream(response)) {
						logger.debug("Established SSE stream via GET");
						return eventStream(stream, response);
					}
					else if (isNotAllowed(response)) {
						logger.debug("The server does not support SSE streams, using request-response mode.");
						return Flux.empty();
					}
					else if (isNotFound(response)) {
						String sessionIdRepresentation = sessionIdOrPlaceholder(transportSession);
						return mcpSessionNotFoundError(sessionIdRepresentation);
					}
					else {
						return response.<McpSchema.JSONRPCMessage>createError().doOnError(e -> {
							logger.info("Opening an SSE stream failed. This can be safely ignored.", e);
						}).flux();
					}
				})
				.flatMap(jsonrpcMessage -> this.handler.get().apply(Mono.just(jsonrpcMessage)))
				.onErrorComplete(t -> {
					this.handleException(t);
					return true;
				})
				.doFinally(s -> {
					Disposable ref = disposableRef.getAndSet(null);
					if (ref != null) {
						transportSession.removeConnection(ref);
					}
				})
				.contextWrite(ctx)
				.subscribe();

			disposableRef.set(connection);
			transportSession.addConnection(connection);
			return Mono.just(connection);
		});
	}

	@Override
	public Mono<Void> sendMessage(McpSchema.JSONRPCMessage message) {
		return Mono.create(sink -> {
			logger.debug("Sending message {}", message);
			// Here we attempt to initialize the client.
			// In case the server supports SSE, we will establish a long-running session
			// here and
			// listen for messages.
			// If it doesn't, nothing actually happens here, that's just the way it is...
			final AtomicReference<Disposable> disposableRef = new AtomicReference<>();
			final McpTransportSession<Disposable> transportSession = this.activeSession.get();

			Disposable connection = webClient.post()
				.uri(this.endpoint)
				.accept(MediaType.TEXT_EVENT_STREAM, MediaType.APPLICATION_JSON)
				.headers(httpHeaders -> {
					transportSession.sessionId().ifPresent(id -> httpHeaders.add(MCP_SESSION_ID, id));
				})
				.bodyValue(message)
				.exchangeToFlux(response -> {
					if (transportSession.markInitialized(response.headers().asHttpHeaders().getFirst(MCP_SESSION_ID))) {
						// Once we have a session, we try to open an async stream for
						// the server to send notifications and requests out-of-band.
						reconnect(null).contextWrite(sink.contextView()).subscribe();
					}

					String sessionRepresentation = sessionIdOrPlaceholder(transportSession);

					// The spec mentions only ACCEPTED, but the existing SDKs can return
					// 200 OK for notifications
					if (response.statusCode().is2xxSuccessful()) {
						Optional<MediaType> contentType = response.headers().contentType();
						// Existing SDKs consume notifications with no response body nor
						// content type
						if (contentType.isEmpty()) {
							logger.trace("Message was successfully sent via POST for session {}",
									sessionRepresentation);
							// signal the caller that the message was successfully
							// delivered
							sink.success();
							// communicate to downstream there is no streamed data coming
							return Flux.empty();
						}
						else {
							MediaType mediaType = contentType.get();
							if (mediaType.isCompatibleWith(MediaType.TEXT_EVENT_STREAM)) {
								logger.debug("Established SSE stream via POST");
								// communicate to caller that the message was delivered
								sink.success();
								// starting a stream
								return newEventStream(response, sessionRepresentation);
							}
							else if (mediaType.isCompatibleWith(MediaType.APPLICATION_JSON)) {
								logger.trace("Received response to POST for session {}", sessionRepresentation);
								// communicate to caller the message was delivered
								sink.success();
								return responseFlux(response);
							}
							else {
								logger.warn("Unknown media type {} returned for POST in session {}", contentType,
										sessionRepresentation);
								return Flux.error(new RuntimeException("Unknown media type returned: " + contentType));
							}
						}
					}
					else {
						if (isNotFound(response)) {
							return mcpSessionNotFoundError(sessionRepresentation);
						}
						return extractError(response, sessionRepresentation);
					}
				})
				.flatMap(jsonRpcMessage -> this.handler.get().apply(Mono.just(jsonRpcMessage)))
				.onErrorResume(t -> {
					// handle the error first
					this.handleException(t);
					// inform the caller of sendMessage
					sink.error(t);
					return Flux.empty();
				})
				.doFinally(s -> {
					Disposable ref = disposableRef.getAndSet(null);
					if (ref != null) {
						transportSession.removeConnection(ref);
					}
				})
				.contextWrite(sink.contextView())
				.subscribe();
			disposableRef.set(connection);
			transportSession.addConnection(connection);
		});
	}

	private static Flux<McpSchema.JSONRPCMessage> mcpSessionNotFoundError(String sessionRepresentation) {
		logger.warn("Session {} was not found on the MCP server", sessionRepresentation);
		// inform the stream/connection subscriber
		return Flux.error(new McpTransportSessionNotFoundException(sessionRepresentation));
	}

	private Flux<McpSchema.JSONRPCMessage> extractError(ClientResponse response, String sessionRepresentation) {
		return response.<McpSchema.JSONRPCMessage>createError().onErrorResume(e -> {
			WebClientResponseException responseException = (WebClientResponseException) e;
			byte[] body = responseException.getResponseBodyAsByteArray();
			McpSchema.JSONRPCResponse.JSONRPCError jsonRpcError = null;
			Exception toPropagate;
			try {
				McpSchema.JSONRPCResponse jsonRpcResponse = objectMapper.readValue(body,
						McpSchema.JSONRPCResponse.class);
				jsonRpcError = jsonRpcResponse.error();
				toPropagate = new McpError(jsonRpcError);
			}
			catch (IOException ex) {
				toPropagate = new RuntimeException("Sending request failed", e);
				logger.debug("Received content together with {} HTTP code response: {}", response.statusCode(), body);
			}

			// Some implementations can return 400 when presented with a
			// session id that it doesn't know about, so we will
			// invalidate the session
			// https://github.com/modelcontextprotocol/typescript-sdk/issues/389
			if (responseException.getStatusCode().isSameCodeAs(HttpStatus.BAD_REQUEST)) {
				return Mono.error(new McpTransportSessionNotFoundException(sessionRepresentation, toPropagate));
			}
			return Mono.empty();
		}).flux();
	}

	private Flux<McpSchema.JSONRPCMessage> eventStream(McpTransportStream<Disposable> stream, ClientResponse response) {
		McpTransportStream<Disposable> sessionStream = stream != null ? stream
				: new DefaultMcpTransportStream<>(this.resumableStreams, this::reconnect);
		logger.debug("Connected stream {}", sessionStream.streamId());

		var idWithMessages = response.bodyToFlux(PARAMETERIZED_TYPE_REF).map(this::parse);
		return Flux.from(sessionStream.consumeSseStream(idWithMessages));
	}

	private static boolean isNotFound(ClientResponse response) {
		return response.statusCode().isSameCodeAs(HttpStatus.NOT_FOUND);
	}

	private static boolean isNotAllowed(ClientResponse response) {
		return response.statusCode().isSameCodeAs(HttpStatus.METHOD_NOT_ALLOWED);
	}

	private static boolean isEventStream(ClientResponse response) {
		return response.statusCode().is2xxSuccessful() && response.headers().contentType().isPresent()
				&& response.headers().contentType().get().isCompatibleWith(MediaType.TEXT_EVENT_STREAM);
	}

	private static String sessionIdOrPlaceholder(McpTransportSession<?> transportSession) {
		return transportSession.sessionId().orElse("[missing_session_id]");
	}

	private Flux<McpSchema.JSONRPCMessage> responseFlux(ClientResponse response) {
		return response.bodyToMono(String.class).<Iterable<McpSchema.JSONRPCMessage>>handle((responseMessage, s) -> {
			try {
				McpSchema.JSONRPCMessage jsonRpcResponse = McpSchema.deserializeJsonRpcMessage(objectMapper,
						responseMessage);
				s.next(List.of(jsonRpcResponse));
			}
			catch (IOException e) {
				s.error(e);
			}
		}).flatMapIterable(Function.identity());
	}

	private Flux<McpSchema.JSONRPCMessage> newEventStream(ClientResponse response, String sessionRepresentation) {
		McpTransportStream<Disposable> sessionStream = new DefaultMcpTransportStream<>(this.resumableStreams,
				this::reconnect);
		logger.trace("Sent POST and opened a stream ({}) for session {}", sessionStream.streamId(),
				sessionRepresentation);
		return eventStream(sessionStream, response);
	}

	@Override
	public <T> T unmarshalFrom(Object data, TypeReference<T> typeRef) {
		return this.objectMapper.convertValue(data, typeRef);
	}

	private Tuple2<Optional<String>, Iterable<McpSchema.JSONRPCMessage>> parse(ServerSentEvent<String> event) {
		if (MESSAGE_EVENT_TYPE.equals(event.event())) {
			try {
				// We don't support batching ATM and probably won't since the next version
				// considers removing it.
				McpSchema.JSONRPCMessage message = McpSchema.deserializeJsonRpcMessage(this.objectMapper, event.data());
				return Tuples.of(Optional.ofNullable(event.id()), List.of(message));
			}
			catch (IOException ioException) {
				throw new McpError("Error parsing JSON-RPC message: " + event.data());
			}
		}
		else {
			throw new McpError("Received unrecognized SSE event type: " + event.event());
		}
	}

	/**
	 * Builder for {@link WebClientStreamableHttpTransport}.
	 */
	public static class Builder {

		private ObjectMapper objectMapper;

		private WebClient.Builder webClientBuilder;

		private String endpoint = DEFAULT_ENDPOINT;

		private boolean resumableStreams = true;

		private boolean openConnectionOnStartup = false;

		private Builder(WebClient.Builder webClientBuilder) {
			Assert.notNull(webClientBuilder, "WebClient.Builder must not be null");
			this.webClientBuilder = webClientBuilder;
		}

		/**
		 * Configure the {@link ObjectMapper} to use.
		 * @param objectMapper instance to use
		 * @return the builder instance
		 */
		public Builder objectMapper(ObjectMapper objectMapper) {
			Assert.notNull(objectMapper, "ObjectMapper must not be null");
			this.objectMapper = objectMapper;
			return this;
		}

		/**
		 * Configure the {@link WebClient.Builder} to construct the {@link WebClient}.
		 * @param webClientBuilder instance to use
		 * @return the builder instance
		 */
		public Builder webClientBuilder(WebClient.Builder webClientBuilder) {
			Assert.notNull(webClientBuilder, "WebClient.Builder must not be null");
			this.webClientBuilder = webClientBuilder;
			return this;
		}

		/**
		 * Configure the endpoint to make HTTP requests against.
		 * @param endpoint endpoint to use
		 * @return the builder instance
		 */
		public Builder endpoint(String endpoint) {
			Assert.hasText(endpoint, "endpoint must be a non-empty String");
			this.endpoint = endpoint;
			return this;
		}

		/**
		 * Configure whether to use the stream resumability feature by keeping track of
		 * SSE event ids.
		 * @param resumableStreams if {@code true} event ids will be tracked and upon
		 * disconnection, the last seen id will be used upon reconnection as a header to
		 * resume consuming messages.
		 * @return the builder instance
		 */
		public Builder resumableStreams(boolean resumableStreams) {
			this.resumableStreams = resumableStreams;
			return this;
		}

		/**
		 * Configure whether the client should open an SSE connection upon startup. Not
		 * all servers support this (although it is in theory possible with the current
		 * specification), so use with caution. By default, this value is {@code false}.
		 * @param openConnectionOnStartup if {@code true} the {@link #connect(Function)}
		 * method call will try to open an SSE connection before sending any JSON-RPC
		 * request
		 * @return the builder instance
		 */
		public Builder openConnectionOnStartup(boolean openConnectionOnStartup) {
			this.openConnectionOnStartup = openConnectionOnStartup;
			return this;
		}

		/**
		 * Construct a fresh instance of {@link WebClientStreamableHttpTransport} using
		 * the current builder configuration.
		 * @return a new instance of {@link WebClientStreamableHttpTransport}
		 */
		public WebClientStreamableHttpTransport build() {
			ObjectMapper objectMapper = this.objectMapper != null ? this.objectMapper : new ObjectMapper();

			return new WebClientStreamableHttpTransport(objectMapper, this.webClientBuilder, endpoint, resumableStreams,
					openConnectionOnStartup);
		}

	}

}<|MERGE_RESOLUTION|>--- conflicted
+++ resolved
@@ -127,24 +127,14 @@
 	}
 
 	private DefaultMcpTransportSession createTransportSession() {
-<<<<<<< HEAD
-		Supplier<Publisher<Void>> onClose = () -> {
-			DefaultMcpTransportSession transportSession = this.activeSession.get();
-			return transportSession.sessionId().isEmpty() ? Mono.empty()
-					: webClient.delete().uri(this.endpoint).headers(httpHeaders -> {
-						httpHeaders.add(MCP_SESSION_ID, transportSession.sessionId().get());
-					}).retrieve().toBodilessEntity().doOnError(e -> logger.info("Got response {}", e)).then();
-		};
-=======
 		Function<String, Publisher<Void>> onClose = sessionId -> sessionId == null ? Mono.empty()
 				: webClient.delete().uri(this.endpoint).headers(httpHeaders -> {
-					httpHeaders.add("mcp-session-id", sessionId);
+					httpHeaders.add(MCP_SESSION_ID, sessionId);
 				})
 					.retrieve()
 					.toBodilessEntity()
 					.doOnError(e -> logger.warn("Got error when closing transport", e))
 					.then();
->>>>>>> f3b0774a
 		return new DefaultMcpTransportSession(onClose);
 	}
 
