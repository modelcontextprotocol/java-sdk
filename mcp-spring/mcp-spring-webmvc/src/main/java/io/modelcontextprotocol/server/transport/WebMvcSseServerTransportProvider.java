/*
 * Copyright 2024-2024 the original author or authors.
 */

package io.modelcontextprotocol.server.transport;

import java.io.IOException;
import java.time.Duration;
import java.util.List;
import java.util.UUID;
import java.util.concurrent.ConcurrentHashMap;
import java.util.concurrent.locks.ReentrantLock;

import com.fasterxml.jackson.core.type.TypeReference;
import com.fasterxml.jackson.databind.ObjectMapper;
import io.modelcontextprotocol.spec.McpError;
import io.modelcontextprotocol.spec.McpSchema;
import io.modelcontextprotocol.spec.McpServerTransport;
import io.modelcontextprotocol.spec.McpServerTransportProvider;
import io.modelcontextprotocol.spec.ProtocolVersions;
import io.modelcontextprotocol.spec.McpServerSession;
import io.modelcontextprotocol.util.Assert;
<<<<<<< HEAD
import io.modelcontextprotocol.util.Utils;
=======
import io.modelcontextprotocol.util.KeepAliveScheduler;

>>>>>>> 713ee1ad
import org.slf4j.Logger;
import org.slf4j.LoggerFactory;
import reactor.core.publisher.Flux;
import reactor.core.publisher.Mono;

import org.springframework.http.HttpStatus;
import org.springframework.web.servlet.function.RouterFunction;
import org.springframework.web.servlet.function.RouterFunctions;
import org.springframework.web.servlet.function.ServerRequest;
import org.springframework.web.servlet.function.ServerResponse;
import org.springframework.web.servlet.function.ServerResponse.SseBuilder;

/**
 * Server-side implementation of the Model Context Protocol (MCP) transport layer using
 * HTTP with Server-Sent Events (SSE) through Spring WebMVC. This implementation provides
 * a bridge between synchronous WebMVC operations and reactive programming patterns to
 * maintain compatibility with the reactive transport interface.
 *
 * <p>
 * Key features:
 * <ul>
 * <li>Implements bidirectional communication using HTTP POST for client-to-server
 * messages and SSE for server-to-client messages</li>
 * <li>Manages client sessions with unique IDs for reliable message delivery</li>
 * <li>Supports graceful shutdown with proper session cleanup</li>
 * <li>Provides JSON-RPC message handling through configured endpoints</li>
 * <li>Includes built-in error handling and logging</li>
 * </ul>
 *
 * <p>
 * The transport operates on two main endpoints:
 * <ul>
 * <li>{@code /sse} - The SSE endpoint where clients establish their event stream
 * connection</li>
 * <li>A configurable message endpoint where clients send their JSON-RPC messages via HTTP
 * POST</li>
 * </ul>
 *
 * <p>
 * This implementation uses {@link ConcurrentHashMap} to safely manage multiple client
 * sessions in a thread-safe manner. Each client session is assigned a unique ID and
 * maintains its own SSE connection.
 *
 * @author Christian Tzolov
 * @author Alexandros Pappas
 * @see McpServerTransportProvider
 * @see RouterFunction
 */
public class WebMvcSseServerTransportProvider implements McpServerTransportProvider {

	private static final Logger logger = LoggerFactory.getLogger(WebMvcSseServerTransportProvider.class);

	/**
	 * Event type for JSON-RPC messages sent through the SSE connection.
	 */
	public static final String MESSAGE_EVENT_TYPE = "message";

	/**
	 * Event type for sending the message endpoint URI to clients.
	 */
	public static final String ENDPOINT_EVENT_TYPE = "endpoint";

	/**
	 * Default SSE endpoint path as specified by the MCP transport specification.
	 */
	public static final String DEFAULT_SSE_ENDPOINT = "/sse";

	private final ObjectMapper objectMapper;

	private final String messageEndpoint;

	private final String sseEndpoint;

	private final String baseUrl;

	private final String contextPath;

	private final RouterFunction<ServerResponse> routerFunction;

	private McpServerSession.Factory sessionFactory;

	/**
	 * Map of active client sessions, keyed by session ID.
	 */
	private final ConcurrentHashMap<String, McpServerSession> sessions = new ConcurrentHashMap<>();

	/**
	 * Flag indicating if the transport is shutting down.
	 */
	private volatile boolean isClosing = false;

	private KeepAliveScheduler keepAliveScheduler;

	/**
	 * Constructs a new WebMvcSseServerTransportProvider instance with the default SSE
	 * endpoint.
	 * @param objectMapper The ObjectMapper to use for JSON serialization/deserialization
	 * of messages.
	 * @param messageEndpoint The endpoint URI where clients should send their JSON-RPC
	 * messages via HTTP POST. This endpoint will be communicated to clients through the
	 * SSE connection's initial endpoint event.
	 * @throws IllegalArgumentException if either objectMapper or messageEndpoint is null
	 * @deprecated Use the builder {@link #builder()} instead for better configuration
	 * options.
	 */
	@Deprecated
	public WebMvcSseServerTransportProvider(ObjectMapper objectMapper, String messageEndpoint) {
		this(objectMapper, messageEndpoint, DEFAULT_SSE_ENDPOINT);
	}

	/**
	 * Constructs a new WebMvcSseServerTransportProvider instance.
	 * @param objectMapper The ObjectMapper to use for JSON serialization/deserialization
	 * of messages.
	 * @param messageEndpoint The endpoint URI where clients should send their JSON-RPC
	 * messages via HTTP POST. This endpoint will be communicated to clients through the
	 * SSE connection's initial endpoint event.
	 * @param sseEndpoint The endpoint URI where clients establish their SSE connections.
	 * @throws IllegalArgumentException if any parameter is null
	 * @deprecated Use the builder {@link #builder()} instead for better configuration
	 * options.
	 */
	@Deprecated
	public WebMvcSseServerTransportProvider(ObjectMapper objectMapper, String messageEndpoint, String sseEndpoint) {
		this(objectMapper, "", "", messageEndpoint, sseEndpoint);
	}

	/**
	 * Constructs a new WebMvcSseServerTransportProvider instance.
	 * @param objectMapper The ObjectMapper to use for JSON serialization/deserialization
	 * of messages.
	 * @param contextPath The context path under which the server runs.
	 * @param baseUrl The base URL for the message endpoint, used to construct the full
	 * endpoint URL for clients.
	 * @param messageEndpoint The endpoint URI where clients should send their JSON-RPC
	 * messages via HTTP POST. This endpoint will be communicated to clients through the
	 * SSE connection's initial endpoint event.
	 * @param sseEndpoint The endpoint URI where clients establish their SSE connections.
	 * @throws IllegalArgumentException if any parameter is null
	 * @deprecated Use the builder {@link #builder()} instead for better configuration
	 * options.
	 */
<<<<<<< HEAD
	public WebMvcSseServerTransportProvider(ObjectMapper objectMapper, String contextPath, String baseUrl,
			String messageEndpoint, String sseEndpoint) {
=======
	@Deprecated
	public WebMvcSseServerTransportProvider(ObjectMapper objectMapper, String baseUrl, String messageEndpoint,
			String sseEndpoint) {
		this(objectMapper, baseUrl, messageEndpoint, sseEndpoint, null);
	}

	/**
	 * Constructs a new WebMvcSseServerTransportProvider instance.
	 * @param objectMapper The ObjectMapper to use for JSON serialization/deserialization
	 * of messages.
	 * @param baseUrl The base URL for the message endpoint, used to construct the full
	 * endpoint URL for clients.
	 * @param messageEndpoint The endpoint URI where clients should send their JSON-RPC
	 * messages via HTTP POST. This endpoint will be communicated to clients through the
	 * SSE connection's initial endpoint event.
	 * @param sseEndpoint The endpoint URI where clients establish their SSE connections.
	 * * @param keepAliveInterval The interval for sending keep-alive messages to
	 * @throws IllegalArgumentException if any parameter is null
	 * @deprecated Use the builder {@link #builder()} instead for better configuration
	 * options.
	 */
	@Deprecated
	public WebMvcSseServerTransportProvider(ObjectMapper objectMapper, String baseUrl, String messageEndpoint,
			String sseEndpoint, Duration keepAliveInterval) {
>>>>>>> 713ee1ad
		Assert.notNull(objectMapper, "ObjectMapper must not be null");
		Assert.notNull(contextPath, "Context path must not be null");
		Assert.notNull(baseUrl, "Message base URL must not be null");
		Assert.notNull(messageEndpoint, "Message endpoint must not be null");
		Assert.hasText(messageEndpoint, "Message endpoint must not be empty");
		Assert.notNull(sseEndpoint, "SSE endpoint must not be null");
		Assert.hasText(sseEndpoint, "SSE endpoint must not be empty");

		this.objectMapper = objectMapper;
		this.contextPath = Utils.removeTrailingSlash(contextPath);
		this.baseUrl = Utils.removeTrailingSlash(baseUrl);
		this.messageEndpoint = messageEndpoint;
		this.sseEndpoint = sseEndpoint;
		this.routerFunction = RouterFunctions.route()
			.GET(this.baseUrl + this.sseEndpoint, this::handleSseConnection)
			.POST(this.baseUrl + this.messageEndpoint, this::handleMessage)
			.build();

		if (keepAliveInterval != null) {

			this.keepAliveScheduler = KeepAliveScheduler
				.builder(() -> (isClosing) ? Flux.empty() : Flux.fromIterable(sessions.values()))
				.initialDelay(keepAliveInterval)
				.interval(keepAliveInterval)
				.build();

			this.keepAliveScheduler.start();
		}
	}

	@Override
	public List<String> protocolVersions() {
		return List.of(ProtocolVersions.MCP_2024_11_05);
	}

	@Override
	public void setSessionFactory(McpServerSession.Factory sessionFactory) {
		this.sessionFactory = sessionFactory;
	}

	/**
	 * Broadcasts a notification to all connected clients through their SSE connections.
	 * The message is serialized to JSON and sent as an SSE event with type "message". If
	 * any errors occur during sending to a particular client, they are logged but don't
	 * prevent sending to other clients.
	 * @param method The method name for the notification
	 * @param params The parameters for the notification
	 * @return A Mono that completes when the broadcast attempt is finished
	 */
	@Override
	public Mono<Void> notifyClients(String method, Object params) {
		if (sessions.isEmpty()) {
			logger.debug("No active sessions to broadcast message to");
			return Mono.empty();
		}

		logger.debug("Attempting to broadcast message to {} active sessions", sessions.size());

		return Flux.fromIterable(sessions.values())
			.flatMap(session -> session.sendNotification(method, params)
				.doOnError(
						e -> logger.error("Failed to send message to session {}: {}", session.getId(), e.getMessage()))
				.onErrorComplete())
			.then();
	}

	/**
	 * Initiates a graceful shutdown of the transport. This method:
	 * <ul>
	 * <li>Sets the closing flag to prevent new connections</li>
	 * <li>Closes all active SSE connections</li>
	 * <li>Removes all session records</li>
	 * </ul>
	 * @return A Mono that completes when all cleanup operations are finished
	 */
	@Override
	public Mono<Void> closeGracefully() {
		return Flux.fromIterable(sessions.values()).doFirst(() -> {
			this.isClosing = true;
			logger.debug("Initiating graceful shutdown with {} active sessions", sessions.size());
		}).flatMap(McpServerSession::closeGracefully).then().doOnSuccess(v -> {
			logger.debug("Graceful shutdown completed");
			sessions.clear();
			if (this.keepAliveScheduler != null) {
				this.keepAliveScheduler.shutdown();
			}
		});
	}

	/**
	 * Returns the RouterFunction that defines the HTTP endpoints for this transport. The
	 * router function handles two endpoints:
	 * <ul>
	 * <li>GET /sse - For establishing SSE connections</li>
	 * <li>POST [messageEndpoint] - For receiving JSON-RPC messages from clients</li>
	 * </ul>
	 * @return The configured RouterFunction for handling HTTP requests
	 */
	public RouterFunction<ServerResponse> getRouterFunction() {
		return this.routerFunction;
	}

	/**
	 * Handles new SSE connection requests from clients by creating a new session and
	 * establishing an SSE connection. This method:
	 * <ul>
	 * <li>Generates a unique session ID</li>
	 * <li>Creates a new session with a WebMvcMcpSessionTransport</li>
	 * <li>Sends an initial endpoint event to inform the client where to send
	 * messages</li>
	 * <li>Maintains the session in the sessions map</li>
	 * </ul>
	 * @param request The incoming server request
	 * @return A ServerResponse configured for SSE communication, or an error response if
	 * the server is shutting down or the connection fails
	 */
	private ServerResponse handleSseConnection(ServerRequest request) {
		if (this.isClosing) {
			return ServerResponse.status(HttpStatus.SERVICE_UNAVAILABLE).body("Server is shutting down");
		}

		String sessionId = UUID.randomUUID().toString();
		logger.debug("Creating new SSE connection for session: {}", sessionId);

		// Send initial endpoint event
		try {
			return ServerResponse.sse(sseBuilder -> {
				sseBuilder.onComplete(() -> {
					logger.debug("SSE connection completed for session: {}", sessionId);
					sessions.remove(sessionId);
				});
				sseBuilder.onTimeout(() -> {
					logger.debug("SSE connection timed out for session: {}", sessionId);
					sessions.remove(sessionId);
				});

				WebMvcMcpSessionTransport sessionTransport = new WebMvcMcpSessionTransport(sessionId, sseBuilder);
				McpServerSession session = sessionFactory.create(sessionTransport);
				this.sessions.put(sessionId, session);

				try {
					sseBuilder.id(sessionId)
						.event(ENDPOINT_EVENT_TYPE)
						.data(this.contextPath + this.baseUrl + this.messageEndpoint + "?sessionId=" + sessionId);
				}
				catch (Exception e) {
					logger.error("Failed to send initial endpoint event: {}", e.getMessage());
					sseBuilder.error(e);
				}
			}, Duration.ZERO);
		}
		catch (Exception e) {
			logger.error("Failed to send initial endpoint event to session {}: {}", sessionId, e.getMessage());
			sessions.remove(sessionId);
			return ServerResponse.status(HttpStatus.INTERNAL_SERVER_ERROR).build();
		}
	}

	/**
	 * Handles incoming JSON-RPC messages from clients. This method:
	 * <ul>
	 * <li>Deserializes the request body into a JSON-RPC message</li>
	 * <li>Processes the message through the session's handle method</li>
	 * <li>Returns appropriate HTTP responses based on the processing result</li>
	 * </ul>
	 * @param request The incoming server request containing the JSON-RPC message
	 * @return A ServerResponse indicating success (200 OK) or appropriate error status
	 * with error details in case of failures
	 */
	private ServerResponse handleMessage(ServerRequest request) {
		if (this.isClosing) {
			return ServerResponse.status(HttpStatus.SERVICE_UNAVAILABLE).body("Server is shutting down");
		}

		if (request.param("sessionId").isEmpty()) {
			return ServerResponse.badRequest().body(new McpError("Session ID missing in message endpoint"));
		}

		String sessionId = request.param("sessionId").get();
		McpServerSession session = sessions.get(sessionId);

		if (session == null) {
			return ServerResponse.status(HttpStatus.NOT_FOUND).body(new McpError("Session not found: " + sessionId));
		}

		try {
			String body = request.body(String.class);
			McpSchema.JSONRPCMessage message = McpSchema.deserializeJsonRpcMessage(objectMapper, body);

			// Process the message through the session's handle method
			session.handle(message).block(); // Block for WebMVC compatibility

			return ServerResponse.ok().build();
		}
		catch (IllegalArgumentException | IOException e) {
			logger.error("Failed to deserialize message: {}", e.getMessage());
			return ServerResponse.badRequest().body(new McpError("Invalid message format"));
		}
		catch (Exception e) {
			logger.error("Error handling message: {}", e.getMessage());
			return ServerResponse.status(HttpStatus.INTERNAL_SERVER_ERROR).body(new McpError(e.getMessage()));
		}
	}

	/**
	 * Implementation of McpServerTransport for WebMVC SSE sessions. This class handles
	 * the transport-level communication for a specific client session.
	 */
	private class WebMvcMcpSessionTransport implements McpServerTransport {

		private final String sessionId;

		private final SseBuilder sseBuilder;

		/**
		 * Lock to ensure thread-safe access to the SSE builder when sending messages.
		 * This prevents concurrent modifications that could lead to corrupted SSE events.
		 */
		private final ReentrantLock sseBuilderLock = new ReentrantLock();

		/**
		 * Creates a new session transport with the specified ID and SSE builder.
		 * @param sessionId The unique identifier for this session
		 * @param sseBuilder The SSE builder for sending server events to the client
		 */
		WebMvcMcpSessionTransport(String sessionId, SseBuilder sseBuilder) {
			this.sessionId = sessionId;
			this.sseBuilder = sseBuilder;
			logger.debug("Session transport {} initialized with SSE builder", sessionId);
		}

		/**
		 * Sends a JSON-RPC message to the client through the SSE connection.
		 * @param message The JSON-RPC message to send
		 * @return A Mono that completes when the message has been sent
		 */
		@Override
		public Mono<Void> sendMessage(McpSchema.JSONRPCMessage message) {
			return Mono.fromRunnable(() -> {
				sseBuilderLock.lock();
				try {
					String jsonText = objectMapper.writeValueAsString(message);
					sseBuilder.id(sessionId).event(MESSAGE_EVENT_TYPE).data(jsonText);
					logger.debug("Message sent to session {}", sessionId);
				}
				catch (Exception e) {
					logger.error("Failed to send message to session {}: {}", sessionId, e.getMessage());
					sseBuilder.error(e);
				}
				finally {
					sseBuilderLock.unlock();
				}
			});
		}

		/**
		 * Converts data from one type to another using the configured ObjectMapper.
		 * @param data The source data object to convert
		 * @param typeRef The target type reference
		 * @return The converted object of type T
		 * @param <T> The target type
		 */
		@Override
		public <T> T unmarshalFrom(Object data, TypeReference<T> typeRef) {
			return objectMapper.convertValue(data, typeRef);
		}

		/**
		 * Initiates a graceful shutdown of the transport.
		 * @return A Mono that completes when the shutdown is complete
		 */
		@Override
		public Mono<Void> closeGracefully() {
			return Mono.fromRunnable(() -> {
				logger.debug("Closing session transport: {}", sessionId);
				sseBuilderLock.lock();
				try {
					sseBuilder.complete();
					logger.debug("Successfully completed SSE builder for session {}", sessionId);
				}
				catch (Exception e) {
					logger.warn("Failed to complete SSE builder for session {}: {}", sessionId, e.getMessage());
				}
				finally {
					sseBuilderLock.unlock();
				}
			});
		}

		/**
		 * Closes the transport immediately.
		 */
		@Override
		public void close() {
			sseBuilderLock.lock();
			try {
				sseBuilder.complete();
				logger.debug("Successfully completed SSE builder for session {}", sessionId);
			}
			catch (Exception e) {
				logger.warn("Failed to complete SSE builder for session {}: {}", sessionId, e.getMessage());
			}
			finally {
				sseBuilderLock.unlock();
			}
		}

	}

	/**
	 * Creates a new Builder instance for configuring and creating instances of
	 * WebMvcSseServerTransportProvider.
	 * @return A new Builder instance
	 */
	public static Builder builder() {
		return new Builder();
	}

	/**
	 * Builder for creating instances of WebMvcSseServerTransportProvider.
	 * <p>
	 * This builder provides a fluent API for configuring and creating instances of
	 * WebMvcSseServerTransportProvider with custom settings.
	 */
	public static class Builder {

		private ObjectMapper objectMapper = new ObjectMapper();

		private String baseUrl = "";

		private String messageEndpoint;

		private String sseEndpoint = DEFAULT_SSE_ENDPOINT;

		private Duration keepAliveInterval;

		/**
		 * Sets the JSON object mapper to use for message serialization/deserialization.
		 * @param objectMapper The object mapper to use
		 * @return This builder instance for method chaining
		 */
		public Builder objectMapper(ObjectMapper objectMapper) {
			Assert.notNull(objectMapper, "ObjectMapper must not be null");
			this.objectMapper = objectMapper;
			return this;
		}

		/**
		 * Sets the base URL for the server transport.
		 * @param baseUrl The base URL to use
		 * @return This builder instance for method chaining
		 */
		public Builder baseUrl(String baseUrl) {
			Assert.notNull(baseUrl, "Base URL must not be null");
			this.baseUrl = baseUrl;
			return this;
		}

		/**
		 * Sets the endpoint path where clients will send their messages.
		 * @param messageEndpoint The message endpoint path
		 * @return This builder instance for method chaining
		 */
		public Builder messageEndpoint(String messageEndpoint) {
			Assert.hasText(messageEndpoint, "Message endpoint must not be empty");
			this.messageEndpoint = messageEndpoint;
			return this;
		}

		/**
		 * Sets the endpoint path where clients will establish SSE connections.
		 * <p>
		 * If not specified, the default value of {@link #DEFAULT_SSE_ENDPOINT} will be
		 * used.
		 * @param sseEndpoint The SSE endpoint path
		 * @return This builder instance for method chaining
		 */
		public Builder sseEndpoint(String sseEndpoint) {
			Assert.hasText(sseEndpoint, "SSE endpoint must not be empty");
			this.sseEndpoint = sseEndpoint;
			return this;
		}

		/**
		 * Sets the interval for keep-alive pings.
		 * <p>
		 * If not specified, keep-alive pings will be disabled.
		 * @param keepAliveInterval The interval duration for keep-alive pings
		 * @return This builder instance for method chaining
		 */
		public Builder keepAliveInterval(Duration keepAliveInterval) {
			this.keepAliveInterval = keepAliveInterval;
			return this;
		}

		/**
		 * Builds a new instance of WebMvcSseServerTransportProvider with the configured
		 * settings.
		 * @return A new WebMvcSseServerTransportProvider instance
		 * @throws IllegalStateException if objectMapper or messageEndpoint is not set
		 */
		public WebMvcSseServerTransportProvider build() {
			if (messageEndpoint == null) {
				throw new IllegalStateException("MessageEndpoint must be set");
			}
			return new WebMvcSseServerTransportProvider(objectMapper, baseUrl, messageEndpoint, sseEndpoint,
					keepAliveInterval);
		}

	}

}<|MERGE_RESOLUTION|>--- conflicted
+++ resolved
@@ -20,12 +20,9 @@
 import io.modelcontextprotocol.spec.ProtocolVersions;
 import io.modelcontextprotocol.spec.McpServerSession;
 import io.modelcontextprotocol.util.Assert;
-<<<<<<< HEAD
+import io.modelcontextprotocol.util.KeepAliveScheduler;
 import io.modelcontextprotocol.util.Utils;
-=======
-import io.modelcontextprotocol.util.KeepAliveScheduler;
-
->>>>>>> 713ee1ad
+
 import org.slf4j.Logger;
 import org.slf4j.LoggerFactory;
 import reactor.core.publisher.Flux;
@@ -168,14 +165,10 @@
 	 * @deprecated Use the builder {@link #builder()} instead for better configuration
 	 * options.
 	 */
-<<<<<<< HEAD
-	public WebMvcSseServerTransportProvider(ObjectMapper objectMapper, String contextPath, String baseUrl,
-			String messageEndpoint, String sseEndpoint) {
-=======
 	@Deprecated
-	public WebMvcSseServerTransportProvider(ObjectMapper objectMapper, String baseUrl, String messageEndpoint,
+	public WebMvcSseServerTransportProvider(ObjectMapper objectMapper, String contextPath, String baseUrl, String messageEndpoint,
 			String sseEndpoint) {
-		this(objectMapper, baseUrl, messageEndpoint, sseEndpoint, null);
+		this(objectMapper, contextPath, baseUrl, messageEndpoint, sseEndpoint, null);
 	}
 
 	/**
@@ -194,15 +187,12 @@
 	 * options.
 	 */
 	@Deprecated
-	public WebMvcSseServerTransportProvider(ObjectMapper objectMapper, String baseUrl, String messageEndpoint,
+	public WebMvcSseServerTransportProvider(ObjectMapper objectMapper, String contextPath, String baseUrl, String messageEndpoint,
 			String sseEndpoint, Duration keepAliveInterval) {
->>>>>>> 713ee1ad
 		Assert.notNull(objectMapper, "ObjectMapper must not be null");
 		Assert.notNull(contextPath, "Context path must not be null");
 		Assert.notNull(baseUrl, "Message base URL must not be null");
-		Assert.notNull(messageEndpoint, "Message endpoint must not be null");
 		Assert.hasText(messageEndpoint, "Message endpoint must not be empty");
-		Assert.notNull(sseEndpoint, "SSE endpoint must not be null");
 		Assert.hasText(sseEndpoint, "SSE endpoint must not be empty");
 
 		this.objectMapper = objectMapper;
@@ -525,6 +515,8 @@
 
 		private ObjectMapper objectMapper = new ObjectMapper();
 
+		private String contextPath = "";
+
 		private String baseUrl = "";
 
 		private String messageEndpoint;
@@ -602,7 +594,7 @@
 			if (messageEndpoint == null) {
 				throw new IllegalStateException("MessageEndpoint must be set");
 			}
-			return new WebMvcSseServerTransportProvider(objectMapper, baseUrl, messageEndpoint, sseEndpoint,
+			return new WebMvcSseServerTransportProvider(objectMapper, contextPath, baseUrl, messageEndpoint, sseEndpoint,
 					keepAliveInterval);
 		}
 
